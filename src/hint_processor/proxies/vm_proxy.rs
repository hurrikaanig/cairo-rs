use num_bigint::BigInt;

use crate::{
    types::relocatable::Relocatable,
    vm::{
        context::run_context::RunContext, runners::builtin_runner::BuiltinRunner,
        vm_core::VirtualMachine, vm_memory::memory_segments::MemorySegmentManager,
    },
};

use super::memory_proxy::{get_memory_proxy, MemoryProxy};

///Structure representing a limited access to the VM's internal values
pub struct VMProxy<'a> {
    pub memory: MemoryProxy<'a>,
    pub segments: &'a mut MemorySegmentManager,
    pub run_context: &'a mut RunContext,
    pub builtin_runners: &'a Vec<(String, Box<dyn BuiltinRunner>)>,
    pub prime: &'a BigInt,
}

///Creates a VMProxy from a VM instance
pub fn get_vm_proxy(vm: &mut VirtualMachine) -> VMProxy {
    VMProxy {
        memory: get_memory_proxy(&mut vm.memory),
        segments: &mut vm.segments,
        run_context: &mut vm.run_context,
        builtin_runners: &vm.builtin_runners,
        prime: &vm.prime,
    }
}

impl VMProxy<'_> {
    pub fn add_memory_segment(&mut self) -> Relocatable {
        self.memory.add_segment(self.segments)
    }

    pub fn get_ap(&self) -> Relocatable {
        self.run_context.get_ap()
    }

    pub fn get_fp(&self) -> Relocatable {
        self.run_context.get_fp()
    }
<<<<<<< HEAD
=======

    pub fn get_prime(&self) -> &BigInt {
        self.prime
    }
>>>>>>> df52c546
}<|MERGE_RESOLUTION|>--- conflicted
+++ resolved
@@ -42,11 +42,8 @@
     pub fn get_fp(&self) -> Relocatable {
         self.run_context.get_fp()
     }
-<<<<<<< HEAD
-=======
-
+    
     pub fn get_prime(&self) -> &BigInt {
         self.prime
     }
->>>>>>> df52c546
 }