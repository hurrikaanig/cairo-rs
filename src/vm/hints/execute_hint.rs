--- conflicted
+++ resolved
@@ -5,11 +5,8 @@
 use crate::types::instruction::Register;
 use crate::vm::errors::vm_errors::VirtualMachineError;
 use crate::vm::hints::hint_utils::{
-<<<<<<< HEAD
-    add_segment, assert_le_felt, is_nn, is_nn_out_of_range, split_int, split_int_assert_range,
-=======
-    add_segment, assert_le_felt, assert_nn, assert_not_equal, is_nn, is_nn_out_of_range,
->>>>>>> 2782afe0
+    add_segment, assert_le_felt, assert_nn, assert_not_equal, is_nn, is_nn_out_of_range, split_int,
+    split_int_assert_range,
 };
 use crate::vm::vm_core::VirtualMachine;
 
@@ -30,15 +27,12 @@
         ) => is_nn_out_of_range(vm, ids),
         Ok("from starkware.cairo.common.math_utils import assert_integer\nassert_integer(ids.a)\nassert_integer(ids.b)\na = ids.a % PRIME\nb = ids.b % PRIME\nassert a <= b, f'a = {a} is not less than or equal to b = {b}.'\n\nids.small_inputs = int(\n    a < range_check_builtin.bound and (b - a) < range_check_builtin.bound)",
         ) => assert_le_felt(vm, ids),
-<<<<<<< HEAD
         Ok("assert ids.value == 0, 'split_int(): value is out of range.'") => split_int_assert_range(vm, ids),
         Ok("memory[ids.output] = res = (int(ids.value) % PRIME) % ids.base\nassert res < ids.bound, f'split_int(): Limb {res} is out of range.'") => split_int(vm, ids),
-=======
         Ok("from starkware.cairo.lang.vm.relocatable import RelocatableValue\nboth_ints = isinstance(ids.a, int) and isinstance(ids.b, int)\nboth_relocatable = (\n    isinstance(ids.a, RelocatableValue) and isinstance(ids.b, RelocatableValue) and\n    ids.a.segment_index == ids.b.segment_index)\nassert both_ints or both_relocatable, \\\n    f'assert_not_equal failed: non-comparable values: {ids.a}, {ids.b}.'\nassert (ids.a - ids.b) % PRIME != 0, f'assert_not_equal failed: {ids.a} = {ids.b}.'"
         ) => assert_not_equal(vm, ids),
         Ok("from starkware.cairo.common.math_utils import assert_integer\nassert_integer(ids.a)\nassert 0 <= ids.a % PRIME < range_check_builtin.bound, f'a = {ids.a} is out of range.'"
         ) => assert_nn(vm, ids),
->>>>>>> 2782afe0
         Ok(hint_code) => Err(VirtualMachineError::UnknownHint(String::from(hint_code))),
         Err(_) => Err(VirtualMachineError::InvalidHintEncoding(
             vm.run_context.pc.clone(),
