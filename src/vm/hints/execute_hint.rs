use std::collections::HashMap;

use num_bigint::BigInt;

use crate::types::instruction::Register;
use crate::vm::errors::vm_errors::VirtualMachineError;
use crate::vm::hints::dict_hint_utils::{default_dict_new, dict_new, dict_read, dict_write};
use crate::vm::hints::hint_utils::{
    add_segment, assert_250_bit, assert_le_felt, assert_lt_felt, assert_nn, assert_not_equal,
    assert_not_zero, is_le_felt, is_nn, is_nn_out_of_range, is_positive, split_felt, split_int,
    split_int_assert_range, sqrt, unsigned_div_rem,
};
use crate::vm::vm_core::VirtualMachine;

#[derive(Debug, PartialEq, Clone)]
pub struct HintReference {
    pub register: Register,
    pub offset1: i32,
    pub offset2: i32,
    pub inner_dereference: bool,
}

pub fn execute_hint(
    vm: &mut VirtualMachine,
    hint_code: &[u8],
    ids: HashMap<String, BigInt>,
) -> Result<(), VirtualMachineError> {
    match std::str::from_utf8(hint_code) {
        Ok("memory[ap] = segments.add()") => add_segment(vm),
        Ok("memory[ap] = 0 if 0 <= (ids.a % PRIME) < range_check_builtin.bound else 1") => is_nn(vm, ids),
        Ok("memory[ap] = 0 if 0 <= ((-ids.a - 1) % PRIME) < range_check_builtin.bound else 1") => {
            is_nn_out_of_range(vm, ids)
        }
        Ok("memory[ap] = 0 if (ids.a % PRIME) <= (ids.b % PRIME) else 1") => is_le_felt(vm, ids),
        Ok("from starkware.cairo.common.math_utils import assert_integer\nassert_integer(ids.a)\nassert_integer(ids.b)\na = ids.a % PRIME\nb = ids.b % PRIME\nassert a <= b, f'a = {a} is not less than or equal to b = {b}.'\n\nids.small_inputs = int(\n    a < range_check_builtin.bound and (b - a) < range_check_builtin.bound)",
        ) => assert_le_felt(vm, ids),
        Ok("from starkware.cairo.common.math_utils import as_int\n\n# Correctness check.\nvalue = as_int(ids.value, PRIME) % PRIME\nassert value < ids.UPPER_BOUND, f'{value} is outside of the range [0, 2**250).'\n\n# Calculation for the assertion.\nids.high, ids.low = divmod(ids.value, ids.SHIFT)",
        ) => assert_250_bit(vm, ids),
        Ok("from starkware.cairo.common.math_utils import is_positive\nids.is_positive = 1 if is_positive(\n    value=ids.value, prime=PRIME, rc_bound=range_check_builtin.bound) else 0"
        ) => is_positive(vm, ids),
        Ok("assert ids.value == 0, 'split_int(): value is out of range.'"
        ) => split_int_assert_range(vm, ids),
        Ok("memory[ids.output] = res = (int(ids.value) % PRIME) % ids.base\nassert res < ids.bound, f'split_int(): Limb {res} is out of range.'"
        ) => split_int(vm, ids),
        Ok("from starkware.cairo.lang.vm.relocatable import RelocatableValue\nboth_ints = isinstance(ids.a, int) and isinstance(ids.b, int)\nboth_relocatable = (\n    isinstance(ids.a, RelocatableValue) and isinstance(ids.b, RelocatableValue) and\n    ids.a.segment_index == ids.b.segment_index)\nassert both_ints or both_relocatable, \\\n    f'assert_not_equal failed: non-comparable values: {ids.a}, {ids.b}.'\nassert (ids.a - ids.b) % PRIME != 0, f'assert_not_equal failed: {ids.a} = {ids.b}.'"
        ) => assert_not_equal(vm, ids),
        Ok("from starkware.cairo.common.math_utils import assert_integer\nassert_integer(ids.a)\nassert 0 <= ids.a % PRIME < range_check_builtin.bound, f'a = {ids.a} is out of range.'"
        ) => assert_nn(vm, ids),
        Ok("from starkware.python.math_utils import isqrt\nvalue = ids.value % PRIME\nassert value < 2 ** 250, f\"value={value} is outside of the range [0, 2**250).\"\nassert 2 ** 250 < PRIME\nids.root = isqrt(value)"
        ) => sqrt(vm, ids),
        Ok("from starkware.cairo.common.math_utils import assert_integer\nassert_integer(ids.value)\nassert ids.value % PRIME != 0, f'assert_not_zero failed: {ids.value} = 0.'"
        ) => assert_not_zero(vm, ids),
<<<<<<< HEAD
        Ok("if '__dict_manager' not in globals():\nfrom starkware.cairo.common.dict import DictManager\n__dict_manager = DictManager()\n\nmemory[ap] = __dict_manager.new_dict(segments, initial_dict)\ndel initial_dict"
        ) => dict_new(vm),
        Ok("dict_tracker = __dict_manager.get_tracker(ids.dict_ptr)\ndict_tracker.current_ptr += ids.DictAccess.SIZE\nids.value = dict_tracker.data[ids.key]"
        ) => dict_read(vm, ids),
        Ok("dict_tracker = __dict_manager.get_tracker(ids.dict_ptr)\ndict_tracker.current_ptr += ids.DictAccess.SIZE\nids.dict_ptr.prev_value = dict_tracker.data[ids.key]\ndict_tracker.data[ids.key] = ids.new_value"
        ) => dict_write(vm, ids),
        Ok("if '__dict_manager' not in globals():\n    from starkware.cairo.common.dict import DictManager\n    __dict_manager = DictManager()\n\nmemory[ap] = __dict_manager.new_default_dict(segments, ids.default_value)"
        ) => default_dict_new(vm, ids),
=======
        Ok("from starkware.cairo.common.math_utils import assert_integer\nassert ids.MAX_HIGH < 2**128 and ids.MAX_LOW < 2**128\nassert PRIME - 1 == ids.MAX_HIGH * 2**128 + ids.MAX_LOW\nassert_integer(ids.value)\nids.low = ids.value & ((1 << 128) - 1)\nids.high = ids.value >> 128"
        ) => split_felt(vm, ids),
        Ok("from starkware.cairo.common.math_utils import assert_integer\nassert_integer(ids.div)\nassert 0 < ids.div <= PRIME // range_check_builtin.bound, \\\n    f'div={hex(ids.div)} is out of the valid range.'\nids.q, ids.r = divmod(ids.value, ids.div)") => unsigned_div_rem(vm, ids),
        Ok("from starkware.cairo.common.math_utils import assert_integer\nassert_integer(ids.a)\nassert_integer(ids.b)\nassert (ids.a % PRIME) < (ids.b % PRIME), \\\n    f'a = {ids.a % PRIME} is not less than b = {ids.b % PRIME}.'") => assert_lt_felt(vm, ids),
>>>>>>> 499be4b1
        Ok(hint_code) => Err(VirtualMachineError::UnknownHint(String::from(hint_code))),
        Err(_) => Err(VirtualMachineError::InvalidHintEncoding(
            vm.run_context.pc.clone(),
        )),
    }
}
#[cfg(test)]
mod tests {
    use std::ops::Shl;

    use crate::bigint_str;
    use crate::math_utils::as_int;
    use crate::relocatable;
    use crate::types::relocatable::MaybeRelocatable;
    use crate::types::relocatable::Relocatable;
    use crate::vm::errors::memory_errors::MemoryError;
    use crate::{bigint, vm::runners::builtin_runner::RangeCheckBuiltinRunner};
    use num_bigint::{BigInt, Sign};
    use num_traits::FromPrimitive;

    use super::*;

    #[test]
    fn run_alloc_hint_empty_memory() {
        let hint_code = "memory[ap] = segments.add()".as_bytes();
        let mut vm = VirtualMachine::new(
            BigInt::new(Sign::Plus, vec![1, 0, 0, 0, 0, 0, 17, 134217728]),
            //ap value is (0,0)
            Vec::new(),
        );
        //ids and references are not needed for this test
        execute_hint(&mut vm, hint_code, HashMap::new()).expect("Error while executing hint");
        //first new segment is added
        assert_eq!(vm.segments.num_segments, 1);
        //new segment base (0,0) is inserted into ap (0,0)
        assert_eq!(
            vm.memory.get(&MaybeRelocatable::from((0, 0))),
            Ok(Some(&MaybeRelocatable::from((0, 0))))
        );
    }

    #[test]
    fn run_alloc_hint_preset_memory() {
        let hint_code = "memory[ap] = segments.add()".as_bytes();
        let mut vm = VirtualMachine::new(
            BigInt::new(Sign::Plus, vec![1, 0, 0, 0, 0, 0, 17, 134217728]),
            Vec::new(),
        );
        //Add 3 segments to the memory
        for _ in 0..3 {
            vm.segments.add(&mut vm.memory, None);
        }
        vm.run_context.ap = MaybeRelocatable::from((2, 6));
        //ids and references are not needed for this test
        execute_hint(&mut vm, hint_code, HashMap::new()).expect("Error while executing hint");
        //Segment N°4 is added
        assert_eq!(vm.segments.num_segments, 4);
        //new segment base (3,0) is inserted into ap (2,6)
        assert_eq!(
            vm.memory.get(&MaybeRelocatable::from((2, 6))),
            Ok(Some(&MaybeRelocatable::from((3, 0))))
        );
    }

    #[test]
    fn run_alloc_hint_ap_is_not_empty() {
        let hint_code = "memory[ap] = segments.add()".as_bytes();
        let mut vm = VirtualMachine::new(
            BigInt::new(Sign::Plus, vec![1, 0, 0, 0, 0, 0, 17, 134217728]),
            Vec::new(),
        );
        //Add 3 segments to the memory
        for _ in 0..3 {
            vm.segments.add(&mut vm.memory, None);
        }
        vm.run_context.ap = MaybeRelocatable::from((2, 6));
        //Insert something into ap
        vm.memory
            .insert(
                &MaybeRelocatable::from((2, 6)),
                &MaybeRelocatable::from((2, 6)),
            )
            .unwrap();
        //ids and references are not needed for this test
        assert_eq!(
            execute_hint(&mut vm, hint_code, HashMap::new()),
            Err(VirtualMachineError::MemoryError(
                MemoryError::InconsistentMemory(
                    MaybeRelocatable::from((2, 6)),
                    MaybeRelocatable::from((2, 6)),
                    MaybeRelocatable::from((3, 0))
                )
            ))
        );
    }

    #[test]
    fn run_unknown_hint() {
        let hint_code = "random_invalid_code".as_bytes();
        let mut vm = VirtualMachine::new(
            BigInt::new(Sign::Plus, vec![1, 0, 0, 0, 0, 0, 17, 134217728]),
            Vec::new(),
        );
        assert_eq!(
            execute_hint(&mut vm, hint_code, HashMap::new()),
            Err(VirtualMachineError::UnknownHint(
                String::from_utf8(hint_code.to_vec()).unwrap()
            ))
        );
    }

    #[test]
    fn run_is_nn_hint_false() {
        let hint_code =
            "memory[ap] = 0 if 0 <= (ids.a % PRIME) < range_check_builtin.bound else 1".as_bytes();
        let mut vm = VirtualMachine::new(
            BigInt::new(Sign::Plus, vec![1, 0, 0, 0, 0, 0, 17, 134217728]),
            vec![(
                "range_check".to_string(),
                Box::new(RangeCheckBuiltinRunner::new(true, bigint!(8), 8)),
            )],
        );
        for _ in 0..2 {
            vm.segments.add(&mut vm.memory, None);
        }
        //Initialize ap, fp
        vm.run_context.ap = MaybeRelocatable::from((1, 0));
        vm.run_context.fp = MaybeRelocatable::from((0, 1));
        //Insert ids into memory
        vm.memory
            .insert(
                &MaybeRelocatable::from((0, 0)),
                &MaybeRelocatable::from(bigint!(-1)),
            )
            .unwrap();
        //Create ids
        let mut ids = HashMap::<String, BigInt>::new();
        ids.insert(String::from("a"), bigint!(0));
        //Create references
        vm.references = HashMap::from([(
            0,
            HintReference {
                register: Register::FP,
                offset1: -1,
                offset2: 0,
                inner_dereference: false,
            },
        )]);
        //Execute the hint
        execute_hint(&mut vm, hint_code, ids).expect("Error while executing hint");
        //Check that ap now contains false (0)
        assert_eq!(
            vm.memory.get(&MaybeRelocatable::from((1, 0))),
            Ok(Some(&MaybeRelocatable::from(bigint!(1))))
        );
    }

    #[test]
    fn run_is_nn_hint_true() {
        let hint_code =
            "memory[ap] = 0 if 0 <= (ids.a % PRIME) < range_check_builtin.bound else 1".as_bytes();
        let mut vm = VirtualMachine::new(
            BigInt::new(Sign::Plus, vec![1, 0, 0, 0, 0, 0, 17, 134217728]),
            vec![(
                "range_check".to_string(),
                Box::new(RangeCheckBuiltinRunner::new(true, bigint!(8), 8)),
            )],
        );
        for _ in 0..2 {
            vm.segments.add(&mut vm.memory, None);
        }
        //Initialize ap, fp
        vm.run_context.ap = MaybeRelocatable::from((1, 0));
        vm.run_context.fp = MaybeRelocatable::from((0, 1));
        //Insert ids into memory
        vm.memory
            .insert(
                &MaybeRelocatable::from((0, 0)),
                &MaybeRelocatable::from(bigint!(1)),
            )
            .unwrap();
        //Create ids
        let mut ids = HashMap::<String, BigInt>::new();
        ids.insert(String::from("a"), bigint!(0));
        //Create references
        vm.references = HashMap::from([(
            0,
            HintReference {
                register: Register::FP,
                offset1: -1,
                offset2: 0,
                inner_dereference: false,
            },
        )]);
        //Execute the hint
        execute_hint(&mut vm, hint_code, ids).expect("Error while executing hint");
        //Check that ap now contains true (1)
        assert_eq!(
            vm.memory.get(&MaybeRelocatable::from((1, 0))),
            Ok(Some(&MaybeRelocatable::from(bigint!(0))))
        );
    }

    #[test]
    //This test contemplates the case when the number itself is negative, but it is within the range (-prime, -range_check_bound)
    //Making the comparison return 1 (true)
    fn run_is_nn_hint_true_border_case() {
        let hint_code =
            "memory[ap] = 0 if 0 <= (ids.a % PRIME) < range_check_builtin.bound else 1".as_bytes();
        let mut vm = VirtualMachine::new(
            BigInt::new(Sign::Plus, vec![1, 0, 0, 0, 0, 0, 17, 134217728]),
            vec![(
                "range_check".to_string(),
                Box::new(RangeCheckBuiltinRunner::new(true, bigint!(8), 8)),
            )],
        );
        for _ in 0..2 {
            vm.segments.add(&mut vm.memory, None);
        }
        //Initialize ap, fp
        vm.run_context.ap = MaybeRelocatable::from((1, 0));
        vm.run_context.fp = MaybeRelocatable::from((0, 1));
        //Insert ids into memory
        vm.memory
            .insert(
                &MaybeRelocatable::from((0, 0)),
                //(-prime) + 1
                &MaybeRelocatable::from(
                    BigInt::new(Sign::Minus, vec![1, 0, 0, 0, 0, 0, 17, 134217728]) + bigint!(1),
                ),
            )
            .unwrap();
        //Create ids
        let mut ids = HashMap::<String, BigInt>::new();
        ids.insert(String::from("a"), bigint!(0));
        //Create references
        vm.references = HashMap::from([(
            0,
            HintReference {
                register: Register::FP,
                offset1: -1,
                offset2: 0,
                inner_dereference: false,
            },
        )]);
        //Execute the hint
        execute_hint(&mut vm, hint_code, ids).expect("Error while executing hint");
        //Check that ap now contains true (1)
        assert_eq!(
            vm.memory.get(&MaybeRelocatable::from((1, 0))),
            Ok(Some(&MaybeRelocatable::from(bigint!(0))))
        );
    }

    #[test]
    fn run_invalid_encoding_hint() {
        let hint_code = [0x80];
        let mut vm = VirtualMachine::new(
            BigInt::new(Sign::Plus, vec![1, 0, 0, 0, 0, 0, 17, 134217728]),
            Vec::new(),
        );
        assert_eq!(
            execute_hint(&mut vm, &hint_code, HashMap::new()),
            Err(VirtualMachineError::InvalidHintEncoding(vm.run_context.pc))
        );
    }

    #[test]
    fn run_is_nn_hint_no_range_check_builtin() {
        let hint_code =
            "memory[ap] = 0 if 0 <= (ids.a % PRIME) < range_check_builtin.bound else 1".as_bytes();
        let mut vm = VirtualMachine::new(
            BigInt::new(Sign::Plus, vec![1, 0, 0, 0, 0, 0, 17, 134217728]),
            Vec::new(),
        );
        for _ in 0..2 {
            vm.segments.add(&mut vm.memory, None);
        }
        //Initialize ap, fp
        vm.run_context.ap = MaybeRelocatable::from((1, 0));
        vm.run_context.fp = MaybeRelocatable::from((0, 1));
        //Insert ids into memory
        vm.memory
            .insert(
                &MaybeRelocatable::from((0, 0)),
                &MaybeRelocatable::from(bigint!(1)),
            )
            .unwrap();
        //Create ids
        let mut ids = HashMap::<String, BigInt>::new();
        ids.insert(String::from("a"), bigint!(0));
        //Create references
        vm.references = HashMap::from([(
            0,
            HintReference {
                register: Register::FP,
                offset1: -1,
                offset2: 0,
                inner_dereference: false,
            },
        )]);
        //Execute the hint
        assert_eq!(
            execute_hint(&mut vm, &hint_code, ids),
            Err(VirtualMachineError::NoRangeCheckBuiltin)
        );
    }

    #[test]
    fn run_is_nn_hint_incorrect_ids() {
        let hint_code =
            "memory[ap] = 0 if 0 <= (ids.a % PRIME) < range_check_builtin.bound else 1".as_bytes();
        let mut vm = VirtualMachine::new(
            BigInt::new(Sign::Plus, vec![1, 0, 0, 0, 0, 0, 17, 134217728]),
            vec![(
                "range_check".to_string(),
                Box::new(RangeCheckBuiltinRunner::new(true, bigint!(8), 8)),
            )],
        );
        for _ in 0..2 {
            vm.segments.add(&mut vm.memory, None);
        }
        //Initialize ap
        vm.run_context.ap = MaybeRelocatable::from((1, 0));
        //Create ids
        let mut ids = HashMap::<String, BigInt>::new();
        ids.insert(String::from("b"), bigint!(0));
        //Execute the hint
        assert_eq!(
            execute_hint(&mut vm, hint_code, ids),
            Err(VirtualMachineError::IncorrectIds(
                vec![String::from("a")],
                vec![String::from("b")]
            ))
        );
    }

    #[test]
    fn run_is_nn_hint_cant_get_ids_from_memory() {
        let hint_code =
            "memory[ap] = 0 if 0 <= (ids.a % PRIME) < range_check_builtin.bound else 1".as_bytes();
        let mut vm = VirtualMachine::new(
            BigInt::new(Sign::Plus, vec![1, 0, 0, 0, 0, 0, 17, 134217728]),
            vec![(
                "range_check".to_string(),
                Box::new(RangeCheckBuiltinRunner::new(true, bigint!(8), 8)),
            )],
        );
        for _ in 0..2 {
            vm.segments.add(&mut vm.memory, None);
        }
        //Initialize ap, fp
        vm.run_context.ap = MaybeRelocatable::from((1, 0));
        vm.run_context.fp = MaybeRelocatable::from((0, 1));
        //Dont insert ids into memory
        //Create ids
        let mut ids = HashMap::<String, BigInt>::new();
        ids.insert(String::from("a"), bigint!(0));
        //Create references
        vm.references = HashMap::from([(
            0,
            HintReference {
                register: Register::FP,
                offset1: -1,
                offset2: 0,
                inner_dereference: false,
            },
        )]);
        //Execute the hint
        assert_eq!(
            execute_hint(&mut vm, hint_code, ids),
            Err(VirtualMachineError::MemoryGet(MaybeRelocatable::from((
                0, 0
            ))))
        );
    }

    #[test]
    fn run_is_nn_hint_ids_are_relocatable_values() {
        let hint_code =
            "memory[ap] = 0 if 0 <= (ids.a % PRIME) < range_check_builtin.bound else 1".as_bytes();
        let mut vm = VirtualMachine::new(
            BigInt::new(Sign::Plus, vec![1, 0, 0, 0, 0, 0, 17, 134217728]),
            vec![(
                "range_check".to_string(),
                Box::new(RangeCheckBuiltinRunner::new(true, bigint!(8), 8)),
            )],
        );
        for _ in 0..2 {
            vm.segments.add(&mut vm.memory, None);
        }
        //Initialize ap, fp
        vm.run_context.ap = MaybeRelocatable::from((1, 0));
        vm.run_context.fp = MaybeRelocatable::from((0, 1));
        //Insert ids into memory
        vm.memory
            .insert(
                &MaybeRelocatable::from((0, 0)),
                &MaybeRelocatable::from((2, 3)),
            )
            .unwrap();
        //Create ids
        let mut ids = HashMap::<String, BigInt>::new();
        ids.insert(String::from("a"), bigint!(0));
        //Create references
        vm.references = HashMap::from([(
            0,
            HintReference {
                register: Register::FP,
                offset1: -1,
                offset2: 0,
                inner_dereference: false,
            },
        )]);
        //Execute the hint
        assert_eq!(
            execute_hint(&mut vm, hint_code, ids),
            Err(VirtualMachineError::ExpectedInteger(
                MaybeRelocatable::from((0, 0))
            ))
        );
    }

    #[test]
    fn run_assert_le_felt_valid() {
        let hint_code = "from starkware.cairo.common.math_utils import assert_integer\nassert_integer(ids.a)\nassert_integer(ids.b)\na = ids.a % PRIME\nb = ids.b % PRIME\nassert a <= b, f'a = {a} is not less than or equal to b = {b}.'\n\nids.small_inputs = int(\n    a < range_check_builtin.bound and (b - a) < range_check_builtin.bound)"
            .as_bytes();
        let mut vm = VirtualMachine::new(
            BigInt::new(Sign::Plus, vec![1, 0, 0, 0, 0, 0, 17, 134217728]),
            vec![(
                "range_check".to_string(),
                Box::new(RangeCheckBuiltinRunner::new(true, bigint!(8), 8)),
            )],
        );
        for _ in 0..2 {
            vm.segments.add(&mut vm.memory, None);
        }
        //Initialize fp
        vm.run_context.fp = MaybeRelocatable::from((0, 4));
        //Insert ids into memory
        //ids.a
        vm.memory
            .insert(
                &MaybeRelocatable::from((0, 0)),
                &MaybeRelocatable::from(bigint!(1)),
            )
            .unwrap();
        //ids.b
        vm.memory
            .insert(
                &MaybeRelocatable::from((0, 1)),
                &MaybeRelocatable::from(bigint!(2)),
            )
            .unwrap();
        //create memory gap, so ids.small_inputs contains None
        vm.memory
            .insert(
                &MaybeRelocatable::from((0, 3)),
                &MaybeRelocatable::from(bigint!(4)),
            )
            .unwrap();
        //Create ids
        let mut ids = HashMap::<String, BigInt>::new();
        ids.insert(String::from("a"), bigint!(0));
        ids.insert(String::from("b"), bigint!(1));
        ids.insert(String::from("small_inputs"), bigint!(2));
        //Create references
        vm.references = HashMap::from([
            (
                0,
                HintReference {
                    register: Register::FP,
                    offset1: -4,
                    offset2: 0,
                    inner_dereference: false,
                },
            ),
            (
                1,
                HintReference {
                    register: Register::FP,
                    offset1: -3,
                    offset2: 0,
                    inner_dereference: false,
                },
            ),
            (
                2,
                HintReference {
                    register: Register::FP,
                    offset1: -2,
                    offset2: 0,
                    inner_dereference: false,
                },
            ),
        ]);
        //Execute the hint
        assert_eq!(execute_hint(&mut vm, hint_code, ids), Ok(()));
        //Hint would return an error if the assertion fails
    }

    #[test]
    fn is_le_felt_hint_true() {
        let hint_code = "memory[ap] = 0 if (ids.a % PRIME) <= (ids.b % PRIME) else 1".as_bytes();
        let mut vm = VirtualMachine::new(
            BigInt::new(Sign::Plus, vec![1, 0, 0, 0, 0, 0, 17, 134217728]),
            vec![(
                "range_check".to_string(),
                Box::new(RangeCheckBuiltinRunner::new(true, bigint!(8), 8)),
            )],
        );
        for _ in 0..2 {
            vm.segments.add(&mut vm.memory, None);
        }
        //Initialize fp
        vm.run_context.ap = MaybeRelocatable::from((1, 0));
        vm.run_context.fp = MaybeRelocatable::from((0, 2));
        //Insert ids into memory
        //ids.a
        vm.memory
            .insert(
                &MaybeRelocatable::from((0, 0)),
                &MaybeRelocatable::from(bigint!(1)),
            )
            .expect("Unexpected memory insert fail");
        //ids.b
        vm.memory
            .insert(
                &MaybeRelocatable::from((0, 1)),
                &MaybeRelocatable::from(bigint!(2)),
            )
            .expect("Unexpected memory insert fail");
        //Create ids
        let mut ids = HashMap::<String, BigInt>::new();
        ids.insert(String::from("a"), bigint!(0));
        ids.insert(String::from("b"), bigint!(1));
        //Create references
        vm.references = HashMap::from([
            (
                0,
                HintReference {
                    register: Register::FP,
                    offset1: -2,
                    offset2: 0,
                    inner_dereference: false,
                },
            ),
            (
                1,
                HintReference {
                    register: Register::FP,
                    offset1: -1,
                    offset2: 0,
                    inner_dereference: false,
                },
            ),
        ]);
        //Execute the hint
        assert!(execute_hint(&mut vm, hint_code, ids).is_ok());
    }

    #[test]
    fn run_is_le_felt_hint_no_range_check_builtin() {
        let hint_code = "memory[ap] = 0 if (ids.a % PRIME) <= (ids.b % PRIME) else 1".as_bytes();
        let mut vm = VirtualMachine::new(
            BigInt::new(Sign::Plus, vec![1, 0, 0, 0, 0, 0, 17, 134217728]),
            Vec::new(),
        );
        for _ in 0..2 {
            vm.segments.add(&mut vm.memory, None);
        }

        vm.run_context.ap = MaybeRelocatable::from((1, 0));
        vm.run_context.fp = MaybeRelocatable::from((0, 2));

        vm.memory
            .insert(
                &MaybeRelocatable::from((0, 0)),
                &MaybeRelocatable::from(bigint!(1)),
            )
            .expect("Unexpected memroy insert fail");
        vm.memory
            .insert(
                &MaybeRelocatable::from((0, 1)),
                &MaybeRelocatable::from(bigint!(2)),
            )
            .expect("Unexpected memroy insert fail");

        let mut ids = HashMap::<String, BigInt>::new();
        ids.insert(String::from("a"), bigint!(0));
        ids.insert(String::from("b"), bigint!(1));

        //Create references
        vm.references = HashMap::from([
            (
                0,
                HintReference {
                    register: Register::FP,
                    offset1: -2,
                    offset2: 0,
                    inner_dereference: false,
                },
            ),
            (
                1,
                HintReference {
                    register: Register::FP,
                    offset1: -1,
                    offset2: 0,
                    inner_dereference: false,
                },
            ),
        ]);

        //Execute the hint
        assert_eq!(
            execute_hint(&mut vm, &hint_code, ids),
            Err(VirtualMachineError::NoRangeCheckBuiltin)
        );
    }

    #[test]
    fn run_is_le_felt_hint_inconsistent_memory() {
        let hint_code = "memory[ap] = 0 if (ids.a % PRIME) <= (ids.b % PRIME) else 1".as_bytes();
        let mut vm = VirtualMachine::new(
            BigInt::new(Sign::Plus, vec![1, 0, 0, 0, 0, 0, 17, 134217728]),
            vec![(
                "range_check".to_string(),
                Box::new(RangeCheckBuiltinRunner::new(true, bigint!(8), 8)),
            )],
        );
        for _ in 0..2 {
            vm.segments.add(&mut vm.memory, None);
        }
        //Initialize ap, fp
        vm.run_context.ap = MaybeRelocatable::from((0, 0));
        vm.run_context.fp = MaybeRelocatable::from((0, 2));

        vm.memory
            .insert(
                &MaybeRelocatable::from((0, 0)),
                &MaybeRelocatable::from(bigint!(1)),
            )
            .expect("Unexpected memroy insert fail");
        vm.memory
            .insert(
                &MaybeRelocatable::from((0, 1)),
                &MaybeRelocatable::from(bigint!(2)),
            )
            .expect("Unexpected memroy insert fail");

        let mut ids = HashMap::<String, BigInt>::new();
        ids.insert(String::from("a"), bigint!(0));
        ids.insert(String::from("b"), bigint!(1));
        //Create references
        vm.references = HashMap::from([
            (
                0,
                HintReference {
                    register: Register::FP,
                    offset1: -2,
                    offset2: 0,
                    inner_dereference: false,
                },
            ),
            (
                1,
                HintReference {
                    register: Register::FP,
                    offset1: -1,
                    offset2: 0,
                    inner_dereference: false,
                },
            ),
        ]);
        //Execute the hint
        assert_eq!(
            execute_hint(&mut vm, hint_code, ids),
            Err(VirtualMachineError::MemoryError(
                MemoryError::InconsistentMemory(
                    MaybeRelocatable::from((0, 0)),
                    MaybeRelocatable::Int(bigint!(1)),
                    MaybeRelocatable::Int(bigint!(0))
                )
            ))
        );
    }

    #[test]
    fn run_is_le_felt_hint_incorrect_ids() {
        let hint_code = "memory[ap] = 0 if (ids.a % PRIME) <= (ids.b % PRIME) else 1".as_bytes();
        let mut vm = VirtualMachine::new(
            BigInt::new(Sign::Plus, vec![1, 0, 0, 0, 0, 0, 17, 134217728]),
            Vec::new(),
        );
        for _ in 0..2 {
            vm.segments.add(&mut vm.memory, None);
        }

        vm.run_context.ap = MaybeRelocatable::from((1, 0));
        vm.run_context.fp = MaybeRelocatable::from((0, 2));

        vm.memory
            .insert(
                &MaybeRelocatable::from((0, 0)),
                &MaybeRelocatable::from(bigint!(1)),
            )
            .expect("Unexpected memroy insert fail");
        vm.memory
            .insert(
                &MaybeRelocatable::from((0, 1)),
                &MaybeRelocatable::from(bigint!(2)),
            )
            .expect("Unexpected memroy insert fail");

        let mut ids = HashMap::<String, BigInt>::new();
        ids.insert(String::from("a"), bigint!(0));
        ids.insert(String::from("c"), bigint!(1));

        //Create references
        vm.references = HashMap::from([
            (
                0,
                HintReference {
                    register: Register::FP,
                    offset1: -2,
                    offset2: 0,
                    inner_dereference: false,
                },
            ),
            (
                1,
                HintReference {
                    register: Register::FP,
                    offset1: -1,
                    offset2: 0,
                    inner_dereference: false,
                },
            ),
        ]);

        // Since the ids are a map, the order might not always match and so the error returned
        // sometimes might be different
        assert!(matches!(
            execute_hint(&mut vm, &hint_code, ids),
            Err(VirtualMachineError::IncorrectIds(_, _))
        ));
    }

    #[test]
    fn run_assert_nn_valid() {
        let hint_code = "from starkware.cairo.common.math_utils import assert_integer\nassert_integer(ids.a)\nassert 0 <= ids.a % PRIME < range_check_builtin.bound, f'a = {ids.a} is out of range.'"
            .as_bytes();
        let mut vm = VirtualMachine::new(
            BigInt::new(Sign::Plus, vec![1, 0, 0, 0, 0, 0, 17, 134217728]),
            vec![(
                "range_check".to_string(),
                Box::new(RangeCheckBuiltinRunner::new(true, bigint!(8), 8)),
            )],
        );

        vm.segments.add(&mut vm.memory, None);

        //Initialize fp
        vm.run_context.fp = MaybeRelocatable::from((0, 4));
        //Insert ids into memory
        //ids.a
        vm.memory
            .insert(
                &MaybeRelocatable::from((0, 0)),
                &MaybeRelocatable::from(bigint!(1)),
            )
            .unwrap();
        //Create ids
        let mut ids = HashMap::<String, BigInt>::new();
        ids.insert(String::from("a"), bigint!(0));
        //Create references
        vm.references = HashMap::from([(
            0,
            HintReference {
                register: Register::FP,
                offset1: -4,
                offset2: 0,
                inner_dereference: false,
            },
        )]);
        //Execute the hint
        assert_eq!(execute_hint(&mut vm, hint_code, ids), Ok(()));
        //Hint would return an error if the assertion fails
    }

    #[test]
    fn run_assert_nn_invalid() {
        let hint_code = "from starkware.cairo.common.math_utils import assert_integer\nassert_integer(ids.a)\nassert 0 <= ids.a % PRIME < range_check_builtin.bound, f'a = {ids.a} is out of range.'"
            .as_bytes();
        let mut vm = VirtualMachine::new(
            BigInt::new(Sign::Plus, vec![1, 0, 0, 0, 0, 0, 17, 134217728]),
            vec![(
                "range_check".to_string(),
                Box::new(RangeCheckBuiltinRunner::new(true, bigint!(8), 8)),
            )],
        );
        for _ in 0..2 {
            vm.segments.add(&mut vm.memory, None);
        }
        //Initialize fp
        vm.run_context.fp = MaybeRelocatable::from((0, 4));
        //Insert ids into memory
        //ids.a
        vm.memory
            .insert(
                &MaybeRelocatable::from((0, 0)),
                &MaybeRelocatable::from(bigint!(-1)),
            )
            .unwrap();
        //Create ids
        let mut ids = HashMap::<String, BigInt>::new();
        ids.insert(String::from("a"), bigint!(0));
        //Create references
        vm.references = HashMap::from([(
            0,
            HintReference {
                register: Register::FP,
                offset1: -4,
                offset2: 0,
                inner_dereference: false,
            },
        )]);
        //Execute the hint
        assert_eq!(
            execute_hint(&mut vm, hint_code, ids),
            Err(VirtualMachineError::ValueOutOfRange(bigint!(-1)))
        );
    }

    #[test]
    fn run_assert_nn_incorrect_ids() {
        let hint_code = "from starkware.cairo.common.math_utils import assert_integer\nassert_integer(ids.a)\nassert 0 <= ids.a % PRIME < range_check_builtin.bound, f'a = {ids.a} is out of range.'"
            .as_bytes();
        let mut vm = VirtualMachine::new(
            BigInt::new(Sign::Plus, vec![1, 0, 0, 0, 0, 0, 17, 134217728]),
            vec![(
                "range_check".to_string(),
                Box::new(RangeCheckBuiltinRunner::new(true, bigint!(8), 8)),
            )],
        );

        vm.segments.add(&mut vm.memory, None);

        //Initialize fp
        vm.run_context.fp = MaybeRelocatable::from((0, 4));
        //Insert ids into memory
        //ids.a
        vm.memory
            .insert(
                &MaybeRelocatable::from((0, 0)),
                &MaybeRelocatable::from(bigint!(-1)),
            )
            .unwrap();
        //Create ids
        let mut ids = HashMap::<String, BigInt>::new();
        ids.insert(String::from("incorrect_id"), bigint!(0));
        //Create references
        vm.references = HashMap::from([(
            0,
            HintReference {
                register: Register::FP,
                offset1: -4,
                offset2: 0,
                inner_dereference: false,
            },
        )]);
        //Execute the hint
        assert_eq!(
            execute_hint(&mut vm, hint_code, ids),
            Err(VirtualMachineError::IncorrectIds(
                vec![String::from("a")],
                vec![String::from("incorrect_id")],
            ))
        );
    }

    #[test]
    fn run_assert_nn_incorrect_reference() {
        let hint_code = "from starkware.cairo.common.math_utils import assert_integer\nassert_integer(ids.a)\nassert 0 <= ids.a % PRIME < range_check_builtin.bound, f'a = {ids.a} is out of range.'"
            .as_bytes();
        let mut vm = VirtualMachine::new(
            BigInt::new(Sign::Plus, vec![1, 0, 0, 0, 0, 0, 17, 134217728]),
            vec![(
                "range_check".to_string(),
                Box::new(RangeCheckBuiltinRunner::new(true, bigint!(8), 8)),
            )],
        );

        vm.segments.add(&mut vm.memory, None);

        //Initialize fp
        vm.run_context.fp = MaybeRelocatable::from((0, 4));
        //Insert ids into memory
        //ids.a
        vm.memory
            .insert(
                &MaybeRelocatable::from((0, 0)),
                &MaybeRelocatable::from(bigint!(-1)),
            )
            .unwrap();
        //Create ids
        let mut ids = HashMap::<String, BigInt>::new();
        ids.insert(String::from("a"), bigint!(0));
        //Create references
        vm.references = HashMap::from([(
            0,
            HintReference {
                register: Register::FP,
                offset1: 10,
                offset2: 0,
                inner_dereference: false,
            },
        )]);
        //Execute the hint
        assert_eq!(
            execute_hint(&mut vm, hint_code, ids),
            Err(VirtualMachineError::FailedToGetIds)
        );
    }

    #[test]
    fn run_assert_nn_a_is_not_integer() {
        let hint_code = "from starkware.cairo.common.math_utils import assert_integer\nassert_integer(ids.a)\nassert 0 <= ids.a % PRIME < range_check_builtin.bound, f'a = {ids.a} is out of range.'"
            .as_bytes();
        let mut vm = VirtualMachine::new(
            BigInt::new(Sign::Plus, vec![1, 0, 0, 0, 0, 0, 17, 134217728]),
            vec![(
                "range_check".to_string(),
                Box::new(RangeCheckBuiltinRunner::new(true, bigint!(8), 8)),
            )],
        );

        vm.segments.add(&mut vm.memory, None);

        //Initialize fp
        vm.run_context.fp = MaybeRelocatable::from((0, 4));
        //Insert ids into memory
        //ids.a
        vm.memory
            .insert(
                &MaybeRelocatable::from((0, 0)),
                &MaybeRelocatable::from((10, 10)),
            )
            .unwrap();
        //Create ids
        let mut ids = HashMap::<String, BigInt>::new();
        ids.insert(String::from("a"), bigint!(0));
        //Create references
        vm.references = HashMap::from([(
            0,
            HintReference {
                register: Register::FP,
                offset1: -4,
                offset2: 0,
                inner_dereference: false,
            },
        )]);
        //Execute the hint
        assert_eq!(
            execute_hint(&mut vm, hint_code, ids),
            Err(VirtualMachineError::ExpectedInteger(
                MaybeRelocatable::from((0, 0))
            ))
        );
    }

    #[test]
    fn run_assert_nn_no_range_check_builtin() {
        let hint_code = "from starkware.cairo.common.math_utils import assert_integer\nassert_integer(ids.a)\nassert 0 <= ids.a % PRIME < range_check_builtin.bound, f'a = {ids.a} is out of range.'"
            .as_bytes();
        let mut vm = VirtualMachine::new(
            BigInt::new(Sign::Plus, vec![1, 0, 0, 0, 0, 0, 17, 134217728]),
            vec![],
        );

        vm.segments.add(&mut vm.memory, None);

        //Initialize fp
        vm.run_context.fp = MaybeRelocatable::from((0, 4));
        //Insert ids into memory
        //ids.a
        vm.memory
            .insert(
                &MaybeRelocatable::from((0, 0)),
                &MaybeRelocatable::from(bigint!(1)),
            )
            .unwrap();
        //Create ids
        let mut ids = HashMap::<String, BigInt>::new();
        ids.insert(String::from("a"), bigint!(0));
        //Create references
        vm.references = HashMap::from([(
            0,
            HintReference {
                register: Register::FP,
                offset1: -4,
                offset2: 0,
                inner_dereference: false,
            },
        )]);
        //Execute the hint
        assert_eq!(
            execute_hint(&mut vm, hint_code, ids),
            Err(VirtualMachineError::NoRangeCheckBuiltin)
        );
    }

    #[test]
    fn run_assert_nn_reference_is_not_in_memory() {
        let hint_code = "from starkware.cairo.common.math_utils import assert_integer\nassert_integer(ids.a)\nassert 0 <= ids.a % PRIME < range_check_builtin.bound, f'a = {ids.a} is out of range.'"
            .as_bytes();
        let mut vm = VirtualMachine::new(
            BigInt::new(Sign::Plus, vec![1, 0, 0, 0, 0, 0, 17, 134217728]),
            vec![(
                "range_check".to_string(),
                Box::new(RangeCheckBuiltinRunner::new(true, bigint!(8), 8)),
            )],
        );

        vm.segments.add(&mut vm.memory, None);

        //Initialize fp
        vm.run_context.fp = MaybeRelocatable::from((0, 4));
        //Create ids
        let mut ids = HashMap::<String, BigInt>::new();
        ids.insert(String::from("a"), bigint!(0));
        //Create references
        vm.references = HashMap::from([(
            0,
            HintReference {
                register: Register::FP,
                offset1: -4,
                offset2: 0,
                inner_dereference: false,
            },
        )]);
        //Execute the hint
        assert_eq!(
            execute_hint(&mut vm, hint_code, ids),
            Err(VirtualMachineError::FailedToGetIds)
        );
    }

    #[test]
    fn run_is_assert_le_felt_invalid() {
        let hint_code = "from starkware.cairo.common.math_utils import assert_integer\nassert_integer(ids.a)\nassert_integer(ids.b)\na = ids.a % PRIME\nb = ids.b % PRIME\nassert a <= b, f'a = {a} is not less than or equal to b = {b}.'\n\nids.small_inputs = int(\n    a < range_check_builtin.bound and (b - a) < range_check_builtin.bound)"
            .as_bytes();
        let mut vm = VirtualMachine::new(
            BigInt::new(Sign::Plus, vec![1, 0, 0, 0, 0, 0, 17, 134217728]),
            vec![(
                "range_check".to_string(),
                Box::new(RangeCheckBuiltinRunner::new(true, bigint!(8), 8)),
            )],
        );
        for _ in 0..2 {
            vm.segments.add(&mut vm.memory, None);
        }
        //Initialize fp
        vm.run_context.fp = MaybeRelocatable::from((0, 4));
        //Insert ids into memory
        //ids.a
        vm.memory
            .insert(
                &MaybeRelocatable::from((0, 0)),
                &MaybeRelocatable::from(bigint!(2)),
            )
            .unwrap();
        //ids.b
        vm.memory
            .insert(
                &MaybeRelocatable::from((0, 1)),
                &MaybeRelocatable::from(bigint!(1)),
            )
            .unwrap();
        //create memory gap, so ids.small_inputs contains None
        vm.memory
            .insert(
                &MaybeRelocatable::from((0, 3)),
                &MaybeRelocatable::from(bigint!(4)),
            )
            .unwrap();
        //Create ids
        let mut ids = HashMap::<String, BigInt>::new();
        ids.insert(String::from("a"), bigint!(0));
        ids.insert(String::from("b"), bigint!(1));
        ids.insert(String::from("small_inputs"), bigint!(2));
        //Create references
        vm.references = HashMap::from([
            (
                0,
                HintReference {
                    register: Register::FP,
                    offset1: -4,
                    offset2: 0,
                    inner_dereference: false,
                },
            ),
            (
                1,
                HintReference {
                    register: Register::FP,
                    offset1: -3,
                    offset2: 0,
                    inner_dereference: false,
                },
            ),
            (
                2,
                HintReference {
                    register: Register::FP,
                    offset1: -2,
                    offset2: 0,
                    inner_dereference: false,
                },
            ),
        ]);
        //Execute the hint
        assert_eq!(
            execute_hint(&mut vm, hint_code, ids),
            Err(VirtualMachineError::NonLeFelt(bigint!(2), bigint!(1)))
        );
    }

    #[test]
    fn run_is_assert_le_felt_small_inputs_not_local() {
        let hint_code = "from starkware.cairo.common.math_utils import assert_integer\nassert_integer(ids.a)\nassert_integer(ids.b)\na = ids.a % PRIME\nb = ids.b % PRIME\nassert a <= b, f'a = {a} is not less than or equal to b = {b}.'\n\nids.small_inputs = int(\n    a < range_check_builtin.bound and (b - a) < range_check_builtin.bound)"
            .as_bytes();
        let mut vm = VirtualMachine::new(
            BigInt::new(Sign::Plus, vec![1, 0, 0, 0, 0, 0, 17, 134217728]),
            vec![(
                "range_check".to_string(),
                Box::new(RangeCheckBuiltinRunner::new(true, bigint!(8), 8)),
            )],
        );
        for _ in 0..2 {
            vm.segments.add(&mut vm.memory, None);
        }
        //Initialize fp
        vm.run_context.fp = MaybeRelocatable::from((0, 4));
        //Insert ids into memory
        //ids.a
        vm.memory
            .insert(
                &MaybeRelocatable::from((0, 0)),
                &MaybeRelocatable::from(bigint!(2)),
            )
            .unwrap();
        //ids.b
        vm.memory
            .insert(
                &MaybeRelocatable::from((0, 1)),
                &MaybeRelocatable::from(bigint!(1)),
            )
            .unwrap();
        //ids.small_inputs (insert into memory, instead of leaving a gap for it (local var))
        vm.memory
            .insert(
                &MaybeRelocatable::from((0, 2)),
                &MaybeRelocatable::from(bigint!(4)),
            )
            .unwrap();
        //Create ids
        let mut ids = HashMap::<String, BigInt>::new();
        ids.insert(String::from("a"), bigint!(0));
        ids.insert(String::from("b"), bigint!(1));
        ids.insert(String::from("small_inputs"), bigint!(2));
        //Create references
        vm.references = HashMap::from([
            (
                0,
                HintReference {
                    register: Register::FP,
                    offset1: -4,
                    offset2: 0,
                    inner_dereference: false,
                },
            ),
            (
                1,
                HintReference {
                    register: Register::FP,
                    offset1: -3,
                    offset2: 0,
                    inner_dereference: false,
                },
            ),
            (
                2,
                HintReference {
                    register: Register::FP,
                    offset1: -2,
                    offset2: 0,
                    inner_dereference: false,
                },
            ),
        ]);
        //Execute the hint
        assert_eq!(
            execute_hint(&mut vm, hint_code, ids),
            Err(VirtualMachineError::FailedToGetIds)
        );
    }

    #[test]
    fn run_is_assert_le_felt_a_is_not_integer() {
        let hint_code = "from starkware.cairo.common.math_utils import assert_integer\nassert_integer(ids.a)\nassert_integer(ids.b)\na = ids.a % PRIME\nb = ids.b % PRIME\nassert a <= b, f'a = {a} is not less than or equal to b = {b}.'\n\nids.small_inputs = int(\n    a < range_check_builtin.bound and (b - a) < range_check_builtin.bound)"
            .as_bytes();
        let mut vm = VirtualMachine::new(
            BigInt::new(Sign::Plus, vec![1, 0, 0, 0, 0, 0, 17, 134217728]),
            vec![(
                "range_check".to_string(),
                Box::new(RangeCheckBuiltinRunner::new(true, bigint!(8), 8)),
            )],
        );
        for _ in 0..2 {
            vm.segments.add(&mut vm.memory, None);
        }
        //Initialize fp
        vm.run_context.fp = MaybeRelocatable::from((0, 4));
        //Insert ids into memory
        //ids.a
        vm.memory
            .insert(
                &MaybeRelocatable::from((0, 0)),
                &MaybeRelocatable::from((0, 0)),
            )
            .unwrap();
        //ids.b
        vm.memory
            .insert(
                &MaybeRelocatable::from((0, 1)),
                &MaybeRelocatable::from(bigint!(1)),
            )
            .unwrap();
        //create memory gap, so ids.small_inputs contains None
        vm.memory
            .insert(
                &MaybeRelocatable::from((0, 3)),
                &MaybeRelocatable::from(bigint!(4)),
            )
            .unwrap();
        //Create ids
        let mut ids = HashMap::<String, BigInt>::new();
        ids.insert(String::from("a"), bigint!(0));
        ids.insert(String::from("b"), bigint!(1));
        ids.insert(String::from("small_inputs"), bigint!(2));
        //Create references
        vm.references = HashMap::from([
            (
                0,
                HintReference {
                    register: Register::FP,
                    offset1: -4,
                    offset2: 0,
                    inner_dereference: false,
                },
            ),
            (
                1,
                HintReference {
                    register: Register::FP,
                    offset1: -3,
                    offset2: 0,
                    inner_dereference: false,
                },
            ),
            (
                2,
                HintReference {
                    register: Register::FP,
                    offset1: -2,
                    offset2: 0,
                    inner_dereference: false,
                },
            ),
        ]);
        //Execute the hint
        assert_eq!(
            execute_hint(&mut vm, hint_code, ids),
            Err(VirtualMachineError::ExpectedInteger(
                MaybeRelocatable::from((0, 0))
            ))
        );
    }

    #[test]
    fn run_is_assert_le_felt_b_is_not_integer() {
        let hint_code = "from starkware.cairo.common.math_utils import assert_integer\nassert_integer(ids.a)\nassert_integer(ids.b)\na = ids.a % PRIME\nb = ids.b % PRIME\nassert a <= b, f'a = {a} is not less than or equal to b = {b}.'\n\nids.small_inputs = int(\n    a < range_check_builtin.bound and (b - a) < range_check_builtin.bound)"
            .as_bytes();
        let mut vm = VirtualMachine::new(
            BigInt::new(Sign::Plus, vec![1, 0, 0, 0, 0, 0, 17, 134217728]),
            vec![(
                "range_check".to_string(),
                Box::new(RangeCheckBuiltinRunner::new(true, bigint!(8), 8)),
            )],
        );
        for _ in 0..2 {
            vm.segments.add(&mut vm.memory, None);
        }
        //Initialize fp
        vm.run_context.fp = MaybeRelocatable::from((0, 4));
        //Insert ids into memory
        //ids.a
        vm.memory
            .insert(
                &MaybeRelocatable::from((0, 0)),
                &MaybeRelocatable::from(bigint!(1)),
            )
            .unwrap();
        //ids.b
        vm.memory
            .insert(
                &MaybeRelocatable::from((0, 1)),
                &MaybeRelocatable::from((0, 0)),
            )
            .unwrap();
        //create memory gap, so ids.small_inputs contains None
        vm.memory
            .insert(
                &MaybeRelocatable::from((0, 3)),
                &MaybeRelocatable::from(bigint!(4)),
            )
            .unwrap();
        //Create ids
        let mut ids = HashMap::<String, BigInt>::new();
        ids.insert(String::from("a"), bigint!(0));
        ids.insert(String::from("b"), bigint!(1));
        ids.insert(String::from("small_inputs"), bigint!(2));
        //Create references
        vm.references = HashMap::from([
            (
                0,
                HintReference {
                    register: Register::FP,
                    offset1: -4,
                    offset2: 0,
                    inner_dereference: false,
                },
            ),
            (
                1,
                HintReference {
                    register: Register::FP,
                    offset1: -3,
                    offset2: 0,
                    inner_dereference: false,
                },
            ),
            (
                2,
                HintReference {
                    register: Register::FP,
                    offset1: -2,
                    offset2: 0,
                    inner_dereference: false,
                },
            ),
        ]);
        //Execute the hint
        assert_eq!(
            execute_hint(&mut vm, hint_code, ids),
            Err(VirtualMachineError::ExpectedInteger(
                MaybeRelocatable::from((0, 1))
            ))
        );
    }

    #[test]
    fn run_is_nn_hint_out_of_range_false() {
        let hint_code =
            "memory[ap] = 0 if 0 <= ((-ids.a - 1) % PRIME) < range_check_builtin.bound else 1"
                .as_bytes();
        let mut vm = VirtualMachine::new(
            BigInt::new(Sign::Plus, vec![1, 0, 0, 0, 0, 0, 17, 134217728]),
            vec![(
                "range_check".to_string(),
                Box::new(RangeCheckBuiltinRunner::new(true, bigint!(8), 8)),
            )],
        );
        for _ in 0..2 {
            vm.segments.add(&mut vm.memory, None);
        }
        //Initialize ap, fp
        vm.run_context.ap = MaybeRelocatable::from((1, 0));
        vm.run_context.fp = MaybeRelocatable::from((0, 1));
        //Insert ids into memory
        vm.memory
            .insert(
                &MaybeRelocatable::from((0, 0)),
                &MaybeRelocatable::from(bigint!(2)),
            )
            .unwrap();
        //Create ids
        let mut ids = HashMap::<String, BigInt>::new();
        ids.insert(String::from("a"), bigint!(0));
        //Create references
        vm.references = HashMap::from([(
            0,
            HintReference {
                register: Register::FP,
                offset1: -1,
                offset2: 0,
                inner_dereference: false,
            },
        )]);
        //Execute the hint
        execute_hint(&mut vm, hint_code, ids).expect("Error while executing hint");
        assert_eq!(
            vm.memory.get(&MaybeRelocatable::from((1, 0))),
            Ok(Some(&MaybeRelocatable::from(bigint!(1))))
        );
    }

    #[test]
    fn run_is_nn_hint_out_of_range_true() {
        let hint_code =
            "memory[ap] = 0 if 0 <= ((-ids.a - 1) % PRIME) < range_check_builtin.bound else 1"
                .as_bytes();
        let mut vm = VirtualMachine::new(
            BigInt::new(Sign::Plus, vec![1, 0, 0, 0, 0, 0, 17, 134217728]),
            vec![(
                "range_check".to_string(),
                Box::new(RangeCheckBuiltinRunner::new(true, bigint!(8), 8)),
            )],
        );
        for _ in 0..2 {
            vm.segments.add(&mut vm.memory, None);
        }
        //Initialize ap, fp
        vm.run_context.ap = MaybeRelocatable::from((1, 0));
        vm.run_context.fp = MaybeRelocatable::from((0, 1));
        //Insert ids into memory
        vm.memory
            .insert(
                &MaybeRelocatable::from((0, 0)),
                &MaybeRelocatable::from(bigint!(-1)),
            )
            .unwrap();
        //Create ids
        let mut ids = HashMap::<String, BigInt>::new();
        ids.insert(String::from("a"), bigint!(0));
        //Create references
        vm.references = HashMap::from([(
            0,
            HintReference {
                register: Register::FP,
                offset1: -1,
                offset2: 0,
                inner_dereference: false,
            },
        )]);
        //Execute the hint
        execute_hint(&mut vm, hint_code, ids).expect("Error while executing hint");
        assert_eq!(
            vm.memory.get(&MaybeRelocatable::from((1, 0))),
            Ok(Some(&MaybeRelocatable::from(bigint!(0))))
        );
    }
    #[test]
    fn run_assert_not_equal_int_false() {
        let hint_code = "from starkware.cairo.lang.vm.relocatable import RelocatableValue\nboth_ints = isinstance(ids.a, int) and isinstance(ids.b, int)\nboth_relocatable = (\n    isinstance(ids.a, RelocatableValue) and isinstance(ids.b, RelocatableValue) and\n    ids.a.segment_index == ids.b.segment_index)\nassert both_ints or both_relocatable, \\\n    f'assert_not_equal failed: non-comparable values: {ids.a}, {ids.b}.'\nassert (ids.a - ids.b) % PRIME != 0, f'assert_not_equal failed: {ids.a} = {ids.b}.'"
            .as_bytes();
        let mut vm = VirtualMachine::new(
            BigInt::new(Sign::Plus, vec![1, 0, 0, 0, 0, 0, 17, 134217728]),
            Vec::new(),
        );
        for _ in 0..2 {
            vm.segments.add(&mut vm.memory, None);
        }
        //Initialize ap, fp
        vm.run_context.ap = MaybeRelocatable::from((1, 0));
        vm.run_context.fp = MaybeRelocatable::from((0, 2));
        //Insert ids into memory
        vm.memory
            .insert(
                &MaybeRelocatable::from((0, 0)),
                &MaybeRelocatable::from(bigint!(1)),
            )
            .unwrap();
        vm.memory
            .insert(
                &MaybeRelocatable::from((0, 1)),
                &MaybeRelocatable::from(bigint!(1)),
            )
            .unwrap();
        //Create ids
        let mut ids = HashMap::<String, BigInt>::new();
        ids.insert(String::from("a"), bigint!(0));
        ids.insert(String::from("b"), bigint!(1));
        //Create references
        vm.references = HashMap::from([
            (
                0,
                HintReference {
                    register: Register::FP,
                    offset1: -2,
                    offset2: 0,
                    inner_dereference: false,
                },
            ),
            (
                1,
                HintReference {
                    register: Register::FP,
                    offset1: -1,
                    offset2: 0,
                    inner_dereference: false,
                },
            ),
        ]);
        //Execute the hint
        assert_eq!(
            execute_hint(&mut vm, hint_code, ids),
            Err(VirtualMachineError::AssertNotEqualFail(
                MaybeRelocatable::from(bigint!(1)),
                MaybeRelocatable::from(bigint!(1))
            ))
        );
    }

    #[test]
    fn run_assert_not_equal_int_true() {
        let hint_code = "from starkware.cairo.lang.vm.relocatable import RelocatableValue\nboth_ints = isinstance(ids.a, int) and isinstance(ids.b, int)\nboth_relocatable = (\n    isinstance(ids.a, RelocatableValue) and isinstance(ids.b, RelocatableValue) and\n    ids.a.segment_index == ids.b.segment_index)\nassert both_ints or both_relocatable, \\\n    f'assert_not_equal failed: non-comparable values: {ids.a}, {ids.b}.'\nassert (ids.a - ids.b) % PRIME != 0, f'assert_not_equal failed: {ids.a} = {ids.b}.'"
            .as_bytes();
        let mut vm = VirtualMachine::new(
            BigInt::new(Sign::Plus, vec![1, 0, 0, 0, 0, 0, 17, 134217728]),
            Vec::new(),
        );
        for _ in 0..2 {
            vm.segments.add(&mut vm.memory, None);
        }
        //Initialize ap, fp
        vm.run_context.ap = MaybeRelocatable::from((1, 0));
        vm.run_context.fp = MaybeRelocatable::from((0, 2));
        //Insert ids into memory
        vm.memory
            .insert(
                &MaybeRelocatable::from((0, 0)),
                &MaybeRelocatable::from(bigint!(1)),
            )
            .unwrap();
        vm.memory
            .insert(
                &MaybeRelocatable::from((0, 1)),
                &MaybeRelocatable::from(bigint!(3)),
            )
            .unwrap();
        //Create ids
        let mut ids = HashMap::<String, BigInt>::new();
        ids.insert(String::from("a"), bigint!(0));
        ids.insert(String::from("b"), bigint!(1));
        //Create references
        vm.references = HashMap::from([
            (
                0,
                HintReference {
                    register: Register::FP,
                    offset1: -2,
                    offset2: 0,
                    inner_dereference: false,
                },
            ),
            (
                1,
                HintReference {
                    register: Register::FP,
                    offset1: -1,
                    offset2: 0,
                    inner_dereference: false,
                },
            ),
        ]);
        //Execute the hint
        assert_eq!(execute_hint(&mut vm, hint_code, ids), Ok(()));
    }

    #[test]
    fn run_assert_not_equal_int_false_mod() {
        let hint_code = "from starkware.cairo.lang.vm.relocatable import RelocatableValue\nboth_ints = isinstance(ids.a, int) and isinstance(ids.b, int)\nboth_relocatable = (\n    isinstance(ids.a, RelocatableValue) and isinstance(ids.b, RelocatableValue) and\n    ids.a.segment_index == ids.b.segment_index)\nassert both_ints or both_relocatable, \\\n    f'assert_not_equal failed: non-comparable values: {ids.a}, {ids.b}.'\nassert (ids.a - ids.b) % PRIME != 0, f'assert_not_equal failed: {ids.a} = {ids.b}.'"
            .as_bytes();
        let mut vm = VirtualMachine::new(
            BigInt::new(Sign::Plus, vec![1, 0, 0, 0, 0, 0, 17, 134217728]),
            Vec::new(),
        );
        for _ in 0..2 {
            vm.segments.add(&mut vm.memory, None);
        }
        //Initialize ap, fp
        vm.run_context.ap = MaybeRelocatable::from((1, 0));
        vm.run_context.fp = MaybeRelocatable::from((0, 2));
        //Insert ids into memory
        vm.memory
            .insert(
                &MaybeRelocatable::from((0, 0)),
                //-1 % prime = prime -1
                &MaybeRelocatable::from(bigint!(-1)),
            )
            .unwrap();
        vm.memory
            .insert(
                &MaybeRelocatable::from((0, 1)),
                //prime -1
                &MaybeRelocatable::from(bigint_str!(
                    b"3618502788666131213697322783095070105623107215331596699973092056135872020480"
                )),
            )
            .unwrap();
        //Create ids
        let mut ids = HashMap::<String, BigInt>::new();
        ids.insert(String::from("a"), bigint!(0));
        ids.insert(String::from("b"), bigint!(1));
        //Create references
        vm.references = HashMap::from([
            (
                0,
                HintReference {
                    register: Register::FP,
                    offset1: -2,
                    offset2: 0,
                    inner_dereference: false,
                },
            ),
            (
                1,
                HintReference {
                    register: Register::FP,
                    offset1: -1,
                    offset2: 0,
                    inner_dereference: false,
                },
            ),
        ]);
        //Execute the hint
        assert_eq!(
            execute_hint(&mut vm, hint_code, ids),
            Err(VirtualMachineError::AssertNotEqualFail(
                MaybeRelocatable::from(bigint!(-1)),
                MaybeRelocatable::from(bigint_str!(
                    b"3618502788666131213697322783095070105623107215331596699973092056135872020480"
                ))
            ))
        );
    }

    #[test]
    fn run_assert_not_equal_relocatable_false() {
        let hint_code = "from starkware.cairo.lang.vm.relocatable import RelocatableValue\nboth_ints = isinstance(ids.a, int) and isinstance(ids.b, int)\nboth_relocatable = (\n    isinstance(ids.a, RelocatableValue) and isinstance(ids.b, RelocatableValue) and\n    ids.a.segment_index == ids.b.segment_index)\nassert both_ints or both_relocatable, \\\n    f'assert_not_equal failed: non-comparable values: {ids.a}, {ids.b}.'\nassert (ids.a - ids.b) % PRIME != 0, f'assert_not_equal failed: {ids.a} = {ids.b}.'"
            .as_bytes();
        let mut vm = VirtualMachine::new(
            BigInt::new(Sign::Plus, vec![1, 0, 0, 0, 0, 0, 17, 134217728]),
            Vec::new(),
        );
        for _ in 0..2 {
            vm.segments.add(&mut vm.memory, None);
        }
        //Initialize ap, fp
        vm.run_context.ap = MaybeRelocatable::from((1, 0));
        vm.run_context.fp = MaybeRelocatable::from((0, 2));
        //Insert ids into memory
        vm.memory
            .insert(
                &MaybeRelocatable::from((0, 0)),
                &MaybeRelocatable::from((0, 0)),
            )
            .unwrap();
        vm.memory
            .insert(
                &MaybeRelocatable::from((0, 1)),
                &MaybeRelocatable::from((0, 0)),
            )
            .unwrap();
        //Create ids
        let mut ids = HashMap::<String, BigInt>::new();
        ids.insert(String::from("a"), bigint!(0));
        ids.insert(String::from("b"), bigint!(1));
        //Create references
        vm.references = HashMap::from([
            (
                0,
                HintReference {
                    register: Register::FP,
                    offset1: -2,
                    offset2: 0,
                    inner_dereference: false,
                },
            ),
            (
                1,
                HintReference {
                    register: Register::FP,
                    offset1: -1,
                    offset2: 0,
                    inner_dereference: false,
                },
            ),
        ]);
        //Execute the hint
        assert_eq!(
            execute_hint(&mut vm, hint_code, ids),
            Err(VirtualMachineError::AssertNotEqualFail(
                MaybeRelocatable::from((0, 0)),
                MaybeRelocatable::from((0, 0))
            ))
        );
    }

    #[test]
    fn run_assert_not_equal_relocatable_true() {
        let hint_code = "from starkware.cairo.lang.vm.relocatable import RelocatableValue\nboth_ints = isinstance(ids.a, int) and isinstance(ids.b, int)\nboth_relocatable = (\n    isinstance(ids.a, RelocatableValue) and isinstance(ids.b, RelocatableValue) and\n    ids.a.segment_index == ids.b.segment_index)\nassert both_ints or both_relocatable, \\\n    f'assert_not_equal failed: non-comparable values: {ids.a}, {ids.b}.'\nassert (ids.a - ids.b) % PRIME != 0, f'assert_not_equal failed: {ids.a} = {ids.b}.'"
            .as_bytes();
        let mut vm = VirtualMachine::new(
            BigInt::new(Sign::Plus, vec![1, 0, 0, 0, 0, 0, 17, 134217728]),
            Vec::new(),
        );
        for _ in 0..2 {
            vm.segments.add(&mut vm.memory, None);
        }
        //Initialize ap, fp
        vm.run_context.ap = MaybeRelocatable::from((1, 0));
        vm.run_context.fp = MaybeRelocatable::from((0, 2));
        //Insert ids into memory
        vm.memory
            .insert(
                &MaybeRelocatable::from((0, 0)),
                &MaybeRelocatable::from((0, 1)),
            )
            .unwrap();
        vm.memory
            .insert(
                &MaybeRelocatable::from((0, 1)),
                &MaybeRelocatable::from((0, 0)),
            )
            .unwrap();
        //Create ids
        let mut ids = HashMap::<String, BigInt>::new();
        ids.insert(String::from("a"), bigint!(0));
        ids.insert(String::from("b"), bigint!(1));
        //Create references
        vm.references = HashMap::from([
            (
                0,
                HintReference {
                    register: Register::FP,
                    offset1: -2,
                    offset2: 0,
                    inner_dereference: false,
                },
            ),
            (
                1,
                HintReference {
                    register: Register::FP,
                    offset1: -1,
                    offset2: 0,
                    inner_dereference: false,
                },
            ),
        ]);
        //Execute the hint
        assert_eq!(execute_hint(&mut vm, hint_code, ids), Ok(()));
    }

    #[test]
    fn run_assert_non_equal_relocatable_diff_index() {
        let hint_code = "from starkware.cairo.lang.vm.relocatable import RelocatableValue\nboth_ints = isinstance(ids.a, int) and isinstance(ids.b, int)\nboth_relocatable = (\n    isinstance(ids.a, RelocatableValue) and isinstance(ids.b, RelocatableValue) and\n    ids.a.segment_index == ids.b.segment_index)\nassert both_ints or both_relocatable, \\\n    f'assert_not_equal failed: non-comparable values: {ids.a}, {ids.b}.'\nassert (ids.a - ids.b) % PRIME != 0, f'assert_not_equal failed: {ids.a} = {ids.b}.'"
            .as_bytes();
        let mut vm = VirtualMachine::new(
            BigInt::new(Sign::Plus, vec![1, 0, 0, 0, 0, 0, 17, 134217728]),
            Vec::new(),
        );
        for _ in 0..2 {
            vm.segments.add(&mut vm.memory, None);
        }
        //Initialize ap, fp
        vm.run_context.ap = MaybeRelocatable::from((1, 0));
        vm.run_context.fp = MaybeRelocatable::from((0, 2));
        //Insert ids into memory
        vm.memory
            .insert(
                &MaybeRelocatable::from((0, 0)),
                &MaybeRelocatable::from((1, 0)),
            )
            .unwrap();
        vm.memory
            .insert(
                &MaybeRelocatable::from((0, 1)),
                &MaybeRelocatable::from((0, 0)),
            )
            .unwrap();
        //Create ids
        let mut ids = HashMap::<String, BigInt>::new();
        ids.insert(String::from("a"), bigint!(0));
        ids.insert(String::from("b"), bigint!(1));
        //Create references
        vm.references = HashMap::from([
            (
                0,
                HintReference {
                    register: Register::FP,
                    offset1: -2,
                    offset2: 0,
                    inner_dereference: false,
                },
            ),
            (
                1,
                HintReference {
                    register: Register::FP,
                    offset1: -1,
                    offset2: 0,
                    inner_dereference: false,
                },
            ),
        ]);
        //Execute the hint
        assert_eq!(
            execute_hint(&mut vm, hint_code, ids),
            Err(VirtualMachineError::DiffIndexComp(
                relocatable!(1, 0),
                relocatable!(0, 0)
            ))
        );
    }

    #[test]
    fn run_assert_not_equal_relocatable_and_integer() {
        let hint_code = "from starkware.cairo.lang.vm.relocatable import RelocatableValue\nboth_ints = isinstance(ids.a, int) and isinstance(ids.b, int)\nboth_relocatable = (\n    isinstance(ids.a, RelocatableValue) and isinstance(ids.b, RelocatableValue) and\n    ids.a.segment_index == ids.b.segment_index)\nassert both_ints or both_relocatable, \\\n    f'assert_not_equal failed: non-comparable values: {ids.a}, {ids.b}.'\nassert (ids.a - ids.b) % PRIME != 0, f'assert_not_equal failed: {ids.a} = {ids.b}.'"
            .as_bytes();
        let mut vm = VirtualMachine::new(
            BigInt::new(Sign::Plus, vec![1, 0, 0, 0, 0, 0, 17, 134217728]),
            Vec::new(),
        );
        for _ in 0..2 {
            vm.segments.add(&mut vm.memory, None);
        }
        //Initialize ap, fp
        vm.run_context.ap = MaybeRelocatable::from((1, 0));
        vm.run_context.fp = MaybeRelocatable::from((0, 2));
        //Insert ids into memory
        vm.memory
            .insert(
                &MaybeRelocatable::from((0, 0)),
                &MaybeRelocatable::from((1, 0)),
            )
            .unwrap();
        vm.memory
            .insert(
                &MaybeRelocatable::from((0, 1)),
                &MaybeRelocatable::from(bigint!(1)),
            )
            .unwrap();
        //Create ids
        let mut ids = HashMap::<String, BigInt>::new();
        ids.insert(String::from("a"), bigint!(0));
        ids.insert(String::from("b"), bigint!(1));
        //Create references
        vm.references = HashMap::from([
            (
                0,
                HintReference {
                    register: Register::FP,
                    offset1: -2,
                    offset2: 0,
                    inner_dereference: false,
                },
            ),
            (
                1,
                HintReference {
                    register: Register::FP,
                    offset1: -1,
                    offset2: 0,
                    inner_dereference: false,
                },
            ),
        ]);
        //Execute the hint
        assert_eq!(
            execute_hint(&mut vm, hint_code, ids),
            Err(VirtualMachineError::DiffTypeComparison(
                MaybeRelocatable::from((1, 0)),
                MaybeRelocatable::from(bigint!(1))
            ))
        );
    }

    #[test]
    fn run_assert_not_zero_true() {
        let hint_code =
    "from starkware.cairo.common.math_utils import assert_integer\nassert_integer(ids.value)\nassert ids.value % PRIME != 0, f'assert_not_zero failed: {ids.value} = 0.'".as_bytes();
        let mut vm = VirtualMachine::new(
            BigInt::new(Sign::Plus, vec![1, 0, 0, 0, 0, 0, 17, 134217728]),
            Vec::new(),
        );
        //Create references
        vm.references = HashMap::from([(
            0,
            HintReference {
                register: Register::FP,
                offset1: -1,
                offset2: 0,
                inner_dereference: false,
            },
        )]);
        vm.segments.add(&mut vm.memory, None);
        // }
        // //Initialize ap, fp
        vm.run_context.ap = MaybeRelocatable::from((1, 0));
        vm.run_context.fp = MaybeRelocatable::from((0, 1));
        //Insert ids into memory
        vm.memory
            .insert(
                &MaybeRelocatable::from((0, 0)),
                &MaybeRelocatable::from(bigint!(5)),
            )
            .unwrap();
        //Create ids
        let mut ids = HashMap::<String, BigInt>::new();
        ids.insert(String::from("value"), bigint!(0));

        assert_eq!(execute_hint(&mut vm, hint_code, ids), Ok(()));
    }

    #[test]
    fn run_assert_not_zero_false() {
        let hint_code =
    "from starkware.cairo.common.math_utils import assert_integer\nassert_integer(ids.value)\nassert ids.value % PRIME != 0, f'assert_not_zero failed: {ids.value} = 0.'".as_bytes();
        let mut vm = VirtualMachine::new(
            BigInt::new(Sign::Plus, vec![1, 0, 0, 0, 0, 0, 17, 134217728]),
            Vec::new(),
        );
        //Create references
        vm.references = HashMap::from([(
            0,
            HintReference {
                register: Register::FP,
                offset1: -1,
                offset2: 0,
                inner_dereference: false,
            },
        )]);
        vm.segments.add(&mut vm.memory, None);
        // }
        // //Initialize ap, fp
        vm.run_context.ap = MaybeRelocatable::from((1, 0));
        vm.run_context.fp = MaybeRelocatable::from((0, 1));
        //Insert ids into memory
        vm.memory
            .insert(
                &MaybeRelocatable::from((0, 0)),
                &MaybeRelocatable::from(bigint!(0)),
            )
            .unwrap();
        //Create ids
        let mut ids = HashMap::<String, BigInt>::new();
        ids.insert(String::from("value"), bigint!(0));

        assert_eq!(
            execute_hint(&mut vm, hint_code, ids),
            Err(VirtualMachineError::AssertNotZero(bigint!(0), vm.prime))
        );
    }

    #[test]
    fn run_assert_not_zero_false_with_prime() {
        let hint_code =
    "from starkware.cairo.common.math_utils import assert_integer\nassert_integer(ids.value)\nassert ids.value % PRIME != 0, f'assert_not_zero failed: {ids.value} = 0.'".as_bytes();
        let mut vm = VirtualMachine::new(
            BigInt::new(Sign::Plus, vec![1, 0, 0, 0, 0, 0, 17, 134217728]),
            Vec::new(),
        );
        //Create references
        vm.references = HashMap::from([(
            0,
            HintReference {
                register: Register::FP,
                offset1: -1,
                offset2: 0,
                inner_dereference: false,
            },
        )]);
        vm.segments.add(&mut vm.memory, None);
        // }
        // //Initialize ap, fp
        vm.run_context.ap = MaybeRelocatable::from((1, 0));
        vm.run_context.fp = MaybeRelocatable::from((0, 1));
        //Insert ids into memory
        vm.memory
            .insert(
                &MaybeRelocatable::from((0, 0)),
                &MaybeRelocatable::from(vm.prime.clone()),
            )
            .unwrap();
        //Create ids
        let mut ids = HashMap::<String, BigInt>::new();
        ids.insert(String::from("value"), bigint!(0));

        assert_eq!(
            execute_hint(&mut vm, hint_code, ids),
            Err(VirtualMachineError::AssertNotZero(
                vm.prime.clone(),
                vm.prime
            ))
        );
    }

    #[test]
    fn run_assert_not_zero_failed_to_get_reference() {
        let hint_code =
    "from starkware.cairo.common.math_utils import assert_integer\nassert_integer(ids.value)\nassert ids.value % PRIME != 0, f'assert_not_zero failed: {ids.value} = 0.'".as_bytes();
        let mut vm = VirtualMachine::new(
            BigInt::new(Sign::Plus, vec![1, 0, 0, 0, 0, 0, 17, 134217728]),
            Vec::new(),
        );
        //Create references
        vm.references = HashMap::from([(
            0,
            HintReference {
                register: Register::FP,
                offset1: -1,
                offset2: 0,
                inner_dereference: false,
            },
        )]);
        vm.segments.add(&mut vm.memory, None);
        // }
        // //Initialize ap, fp
        vm.run_context.ap = MaybeRelocatable::from((1, 0));
        vm.run_context.fp = MaybeRelocatable::from((0, 1));
        //Insert ids into memory
        vm.memory
            .insert(
                &MaybeRelocatable::from((0, 0)),
                &MaybeRelocatable::from(bigint!(5)),
            )
            .unwrap();
        //Create invalid id value
        let mut ids = HashMap::<String, BigInt>::new();
        ids.insert(String::from("value"), bigint!(10));

        assert_eq!(
            execute_hint(&mut vm, hint_code, ids),
            Err(VirtualMachineError::FailedToGetReference(bigint!(10)))
        );
    }

    #[test]
    fn run_assert_not_zero_incorrect_id() {
        let hint_code =
    "from starkware.cairo.common.math_utils import assert_integer\nassert_integer(ids.value)\nassert ids.value % PRIME != 0, f'assert_not_zero failed: {ids.value} = 0.'".as_bytes();
        let mut vm = VirtualMachine::new(
            BigInt::new(Sign::Plus, vec![1, 0, 0, 0, 0, 0, 17, 134217728]),
            Vec::new(),
        );
        //Create references
        vm.references = HashMap::from([(
            0,
            HintReference {
                register: Register::FP,
                offset1: -1,
                offset2: 0,
                inner_dereference: false,
            },
        )]);
        vm.segments.add(&mut vm.memory, None);
        // }
        // //Initialize ap, fp
        vm.run_context.ap = MaybeRelocatable::from((1, 0));
        vm.run_context.fp = MaybeRelocatable::from((0, 1));
        //Insert ids into memory
        vm.memory
            .insert(
                &MaybeRelocatable::from((0, 0)),
                &MaybeRelocatable::from(bigint!(0)),
            )
            .unwrap();
        //Create invalid id key
        let mut ids = HashMap::<String, BigInt>::new();
        ids.insert(String::from("incorrect_id"), bigint!(0));

        assert_eq!(
            execute_hint(&mut vm, hint_code, ids),
            Err(VirtualMachineError::IncorrectIds(
                vec![String::from("value")],
                vec![String::from("incorrect_id")],
            ))
        );
    }

    #[test]
    fn run_assert_not_zero_expected_integer_error() {
        let hint_code =
    "from starkware.cairo.common.math_utils import assert_integer\nassert_integer(ids.value)\nassert ids.value % PRIME != 0, f'assert_not_zero failed: {ids.value} = 0.'".as_bytes();
        let mut vm = VirtualMachine::new(
            BigInt::new(Sign::Plus, vec![1, 0, 0, 0, 0, 0, 17, 134217728]),
            Vec::new(),
        );
        vm.references = HashMap::from([(
            0,
            HintReference {
                register: Register::FP,
                offset1: -1,
                offset2: 0,
                inner_dereference: false,
            },
        )]);
        vm.segments.add(&mut vm.memory, None);
        // }
        // //Initialize ap, fp
        vm.run_context.ap = MaybeRelocatable::from((1, 0));
        vm.run_context.fp = MaybeRelocatable::from((0, 1));
        //Insert ids into memory
        vm.memory
            .insert(
                &MaybeRelocatable::from((0, 0)),
                &MaybeRelocatable::from((0, 0)),
            )
            .unwrap();
        //Create ids
        let mut ids = HashMap::<String, BigInt>::new();
        ids.insert(String::from("value"), bigint!(0));

        assert_eq!(
            execute_hint(&mut vm, hint_code, ids),
            Err(VirtualMachineError::ExpectedInteger(
                MaybeRelocatable::from((0, 0))
            ))
        );
    }

    #[test]
    fn run_split_int_assertion_invalid() {
        let hint_code = "assert ids.value == 0, 'split_int(): value is out of range.'".as_bytes();
        let mut vm = VirtualMachine::new(
            BigInt::new(Sign::Plus, vec![1, 0, 0, 0, 0, 0, 17, 134217728]),
            Vec::new(),
        );
        for _ in 0..2 {
            vm.segments.add(&mut vm.memory, None);
        }
        //Initialize ap, fp
        vm.run_context.ap = MaybeRelocatable::from((1, 0));
        vm.run_context.fp = MaybeRelocatable::from((0, 1));
        //Insert ids into memory
        vm.memory
            .insert(
                &MaybeRelocatable::from((0, 0)),
                &MaybeRelocatable::from(bigint!(1)),
            )
            .unwrap();
        //Create ids
        let mut ids = HashMap::<String, BigInt>::new();
        ids.insert(String::from("value"), bigint!(0));
        //Create references
        vm.references = HashMap::from([(
            0,
            HintReference {
                register: Register::FP,
                offset1: -1,
                offset2: 0,
                inner_dereference: false,
            },
        )]);
        //Execute the hint
        assert_eq!(
            execute_hint(&mut vm, hint_code, ids),
            Err(VirtualMachineError::SplitIntNotZero)
        );
    }

    #[test]
    fn run_split_int_assertion_valid() {
        let hint_code = "assert ids.value == 0, 'split_int(): value is out of range.'".as_bytes();
        let mut vm = VirtualMachine::new(
            BigInt::new(Sign::Plus, vec![1, 0, 0, 0, 0, 0, 17, 134217728]),
            Vec::new(),
        );
        for _ in 0..2 {
            vm.segments.add(&mut vm.memory, None);
        }
        //Initialize ap, fp
        vm.run_context.ap = MaybeRelocatable::from((1, 0));
        vm.run_context.fp = MaybeRelocatable::from((0, 1));
        //Insert ids into memory
        vm.memory
            .insert(
                &MaybeRelocatable::from((0, 0)),
                &MaybeRelocatable::from(bigint!(0)),
            )
            .unwrap();
        //Create ids
        let mut ids = HashMap::<String, BigInt>::new();
        ids.insert(String::from("value"), bigint!(0));
        //Create references
        vm.references = HashMap::from([(
            0,
            HintReference {
                register: Register::FP,
                offset1: -1,
                offset2: 0,
                inner_dereference: false,
            },
        )]);
        //Execute the hint
        assert_eq!(execute_hint(&mut vm, hint_code, ids), Ok(()));
    }

    #[test]
    fn run_split_int_valid() {
        let hint_code = "memory[ids.output] = res = (int(ids.value) % PRIME) % ids.base\nassert res < ids.bound, f'split_int(): Limb {res} is out of range.'".as_bytes();
        let mut vm = VirtualMachine::new(
            BigInt::new(Sign::Plus, vec![1, 0, 0, 0, 0, 0, 17, 134217728]),
            Vec::new(),
        );
        for _ in 0..3 {
            vm.segments.add(&mut vm.memory, None);
        }
        //Initialize ap, fp
        vm.run_context.ap = MaybeRelocatable::from((1, 0));
        vm.run_context.fp = MaybeRelocatable::from((0, 4));
        //Insert ids into memory
        //ids.output
        vm.memory
            .insert(
                &MaybeRelocatable::from((0, 0)),
                &MaybeRelocatable::from((2, 0)),
            )
            .unwrap();
        //ids.value
        vm.memory
            .insert(
                &MaybeRelocatable::from((0, 1)),
                &MaybeRelocatable::from(bigint!(2)),
            )
            .unwrap();
        //ids.base
        vm.memory
            .insert(
                &MaybeRelocatable::from((0, 2)),
                &MaybeRelocatable::from(bigint!(10)),
            )
            .unwrap();
        //ids.bound
        vm.memory
            .insert(
                &MaybeRelocatable::from((0, 3)),
                &MaybeRelocatable::from(bigint!(100)),
            )
            .unwrap();
        //Create ids
        let mut ids = HashMap::<String, BigInt>::new();
        ids.insert(String::from("output"), bigint!(0));
        ids.insert(String::from("value"), bigint!(1));
        ids.insert(String::from("base"), bigint!(2));
        ids.insert(String::from("bound"), bigint!(3));
        //Create references
        vm.references = HashMap::from([
            (
                0,
                HintReference {
                    register: Register::FP,
                    offset1: -4,
                    offset2: 0,
                    inner_dereference: false,
                },
            ),
            (
                1,
                HintReference {
                    register: Register::FP,
                    offset1: -3,
                    offset2: 0,
                    inner_dereference: false,
                },
            ),
            (
                2,
                HintReference {
                    register: Register::FP,
                    offset1: -2,
                    offset2: 0,
                    inner_dereference: false,
                },
            ),
            (
                3,
                HintReference {
                    register: Register::FP,
                    offset1: -1,
                    offset2: 0,
                    inner_dereference: false,
                },
            ),
        ]);
        //Execute the hint
        assert_eq!(execute_hint(&mut vm, hint_code, ids), Ok(()));
        assert_eq!(
            vm.memory.get(&MaybeRelocatable::from((2, 0))),
            Ok(Some(&MaybeRelocatable::from(bigint!(2))))
        );
    }

    #[test]
    fn run_split_int_invalid() {
        let hint_code = "memory[ids.output] = res = (int(ids.value) % PRIME) % ids.base\nassert res < ids.bound, f'split_int(): Limb {res} is out of range.'".as_bytes();
        let mut vm = VirtualMachine::new(
            BigInt::new(Sign::Plus, vec![1, 0, 0, 0, 0, 0, 17, 134217728]),
            Vec::new(),
        );
        for _ in 0..3 {
            vm.segments.add(&mut vm.memory, None);
        }
        //Initialize ap, fp
        vm.run_context.ap = MaybeRelocatable::from((1, 0));
        vm.run_context.fp = MaybeRelocatable::from((0, 4));
        //Insert ids into memory
        //ids.output
        vm.memory
            .insert(
                &MaybeRelocatable::from((0, 0)),
                &MaybeRelocatable::from((2, 0)),
            )
            .unwrap();
        //ids.value
        vm.memory
            .insert(
                &MaybeRelocatable::from((0, 1)),
                &MaybeRelocatable::from(bigint!(100)),
            )
            .unwrap();
        //ids.base
        vm.memory
            .insert(
                &MaybeRelocatable::from((0, 2)),
                &MaybeRelocatable::from(bigint!(10000)),
            )
            .unwrap();
        //ids.bound
        vm.memory
            .insert(
                &MaybeRelocatable::from((0, 3)),
                &MaybeRelocatable::from(bigint!(10)),
            )
            .unwrap();
        //Create ids
        let mut ids = HashMap::<String, BigInt>::new();
        ids.insert(String::from("output"), bigint!(0));
        ids.insert(String::from("value"), bigint!(1));
        ids.insert(String::from("base"), bigint!(2));
        ids.insert(String::from("bound"), bigint!(3));
        //Create references
        vm.references = HashMap::from([
            (
                0,
                HintReference {
                    register: Register::FP,
                    offset1: -4,
                    offset2: 0,
                    inner_dereference: false,
                },
            ),
            (
                1,
                HintReference {
                    register: Register::FP,
                    offset1: -3,
                    offset2: 0,
                    inner_dereference: false,
                },
            ),
            (
                2,
                HintReference {
                    register: Register::FP,
                    offset1: -2,
                    offset2: 0,
                    inner_dereference: false,
                },
            ),
            (
                3,
                HintReference {
                    register: Register::FP,
                    offset1: -1,
                    offset2: 0,
                    inner_dereference: false,
                },
            ),
        ]);
        //Execute the hint
        assert_eq!(
            execute_hint(&mut vm, hint_code, ids),
            Err(VirtualMachineError::SplitIntLimbOutOfRange(bigint!(100)))
        );
    }

    #[test]
    fn run_is_positive_hint_true() {
        let hint_code =
        "from starkware.cairo.common.math_utils import is_positive\nids.is_positive = 1 if is_positive(\n    value=ids.value, prime=PRIME, rc_bound=range_check_builtin.bound) else 0"
        .as_bytes();
        let mut vm = VirtualMachine::new(
            BigInt::new(Sign::Plus, vec![1, 0, 0, 0, 0, 0, 17, 134217728]),
            vec![(
                "range_check".to_string(),
                Box::new(RangeCheckBuiltinRunner::new(true, bigint!(8), 8)),
            )],
        );
        for _ in 0..2 {
            vm.segments.add(&mut vm.memory, None);
        }
        //Initialize fp
        vm.run_context.fp = MaybeRelocatable::from((0, 2));
        //Insert ids.value into memory
        vm.memory
            .insert(
                &MaybeRelocatable::from((0, 0)),
                &MaybeRelocatable::from(bigint!(250)),
            )
            .unwrap();
        //Dont insert ids.is_positive as we need to modify it inside the hint
        //Create ids
        let mut ids = HashMap::<String, BigInt>::new();
        ids.insert(String::from("value"), bigint!(0));
        ids.insert(String::from("is_positive"), bigint!(1));
        //Create references
        vm.references = HashMap::from([
            (
                0,
                HintReference {
                    register: Register::FP,
                    offset1: -2,
                    offset2: 0,
                    inner_dereference: false,
                },
            ),
            (
                1,
                HintReference {
                    register: Register::FP,
                    offset1: -1,
                    offset2: 0,
                    inner_dereference: false,
                },
            ),
        ]);
        //Execute the hint
        execute_hint(&mut vm, hint_code, ids).expect("Error while executing hint");
        //Check that is_positive now contains 1 (true)
        assert_eq!(
            vm.memory.get(&MaybeRelocatable::from((0, 1))),
            Ok(Some(&MaybeRelocatable::from(bigint!(1))))
        );
    }

    #[test]
    fn run_is_positive_hint_false() {
        let hint_code =
        "from starkware.cairo.common.math_utils import is_positive\nids.is_positive = 1 if is_positive(\n    value=ids.value, prime=PRIME, rc_bound=range_check_builtin.bound) else 0"
        .as_bytes();
        let mut vm = VirtualMachine::new(
            BigInt::new(Sign::Plus, vec![1, 0, 0, 0, 0, 0, 17, 134217728]),
            vec![(
                "range_check".to_string(),
                Box::new(RangeCheckBuiltinRunner::new(true, bigint!(8), 8)),
            )],
        );
        for _ in 0..2 {
            vm.segments.add(&mut vm.memory, None);
        }
        //Initialize fp
        vm.run_context.fp = MaybeRelocatable::from((0, 2));
        //Insert ids.value into memory
        vm.memory
            .insert(
                &MaybeRelocatable::from((0, 0)),
                &MaybeRelocatable::from(bigint!(-250)),
            )
            .unwrap();
        //Dont insert ids.is_positive as we need to modify it inside the hint
        //Create ids
        let mut ids = HashMap::<String, BigInt>::new();
        ids.insert(String::from("value"), bigint!(0));
        ids.insert(String::from("is_positive"), bigint!(1));
        //Create references
        vm.references = HashMap::from([
            (
                0,
                HintReference {
                    register: Register::FP,
                    offset1: -2,
                    offset2: 0,
                    inner_dereference: false,
                },
            ),
            (
                1,
                HintReference {
                    register: Register::FP,
                    offset1: -1,
                    offset2: 0,
                    inner_dereference: false,
                },
            ),
        ]);
        //Execute the hint
        execute_hint(&mut vm, hint_code, ids).expect("Error while executing hint");
        //Check that is_positive now contains 0 (false)
        assert_eq!(
            vm.memory.get(&MaybeRelocatable::from((0, 1))),
            Ok(Some(&MaybeRelocatable::from(bigint!(0))))
        );
    }

    #[test]
    fn run_is_positive_hint_outside_valid_range() {
        let hint_code =
        "from starkware.cairo.common.math_utils import is_positive\nids.is_positive = 1 if is_positive(\n    value=ids.value, prime=PRIME, rc_bound=range_check_builtin.bound) else 0"
        .as_bytes();
        let mut vm = VirtualMachine::new(
            BigInt::new(Sign::Plus, vec![1, 0, 0, 0, 0, 0, 17, 134217728]),
            vec![(
                "range_check".to_string(),
                Box::new(RangeCheckBuiltinRunner::new(true, bigint!(8), 8)),
            )],
        );
        for _ in 0..2 {
            vm.segments.add(&mut vm.memory, None);
        }
        //Initialize fp
        vm.run_context.fp = MaybeRelocatable::from((0, 2));
        //Insert ids.value into memory
        vm.memory
            .insert(
                &MaybeRelocatable::from((0, 0)),
                &MaybeRelocatable::from(BigInt::new(
                    Sign::Plus,
                    vec![1, 0, 0, 0, 0, 0, 17, 134217727],
                )),
            )
            .unwrap();
        //Dont insert ids.is_positive as we need to modify it inside the hint
        //Create ids
        let mut ids = HashMap::<String, BigInt>::new();
        ids.insert(String::from("value"), bigint!(0));
        ids.insert(String::from("is_positive"), bigint!(1));
        //Create references
        vm.references = HashMap::from([
            (
                0,
                HintReference {
                    register: Register::FP,
                    offset1: -2,
                    offset2: 0,
                    inner_dereference: false,
                },
            ),
            (
                1,
                HintReference {
                    register: Register::FP,
                    offset1: -1,
                    offset2: 0,
                    inner_dereference: false,
                },
            ),
        ]);
        //Execute the hint
        assert_eq!(
            execute_hint(&mut vm, hint_code, ids),
            Err(VirtualMachineError::ValueOutsideValidRange(as_int(
                &BigInt::new(Sign::Plus, vec![1, 0, 0, 0, 0, 0, 17, 134217727]),
                &vm.prime
            )))
        );
    }

    #[test]
    fn run_is_positive_hint_is_positive_not_empty() {
        let hint_code ="from starkware.cairo.common.math_utils import is_positive\nids.is_positive = 1 if is_positive(\n    value=ids.value, prime=PRIME, rc_bound=range_check_builtin.bound) else 0"
        .as_bytes();
        let mut vm = VirtualMachine::new(
            BigInt::new(Sign::Plus, vec![1, 0, 0, 0, 0, 0, 17, 134217728]),
            vec![(
                "range_check".to_string(),
                Box::new(RangeCheckBuiltinRunner::new(true, bigint!(8), 8)),
            )],
        );
        for _ in 0..2 {
            vm.segments.add(&mut vm.memory, None);
        }
        //Initialize fp
        vm.run_context.fp = MaybeRelocatable::from((0, 2));
        //Insert ids.value into memory
        vm.memory
            .insert(
                &MaybeRelocatable::from((0, 0)),
                &MaybeRelocatable::from(bigint!(2)),
            )
            .unwrap();
        //Insert ids.is_positive into memory
        vm.memory
            .insert(
                &MaybeRelocatable::from((0, 1)),
                &MaybeRelocatable::from(bigint!(4)),
            )
            .unwrap();
        //Create ids
        let mut ids = HashMap::<String, BigInt>::new();
        ids.insert(String::from("value"), bigint!(0));
        ids.insert(String::from("is_positive"), bigint!(1));
        //Create references
        vm.references = HashMap::from([
            (
                0,
                HintReference {
                    register: Register::FP,
                    offset1: -2,
                    offset2: 0,
                    inner_dereference: false,
                },
            ),
            (
                1,
                HintReference {
                    register: Register::FP,
                    offset1: -1,
                    offset2: 0,
                    inner_dereference: false,
                },
            ),
        ]);
        //Execute the hint
        assert_eq!(
            execute_hint(&mut vm, hint_code, ids),
            Err(VirtualMachineError::MemoryError(
                MemoryError::InconsistentMemory(
                    MaybeRelocatable::from((0, 1)),
                    MaybeRelocatable::from(bigint!(4)),
                    MaybeRelocatable::from(bigint!(1))
                )
            ))
        );
    }

    #[test]
    fn run_sqrt_valid() {
        let hint_code = "from starkware.python.math_utils import isqrt\nvalue = ids.value % PRIME\nassert value < 2 ** 250, f\"value={value} is outside of the range [0, 2**250).\"\nassert 2 ** 250 < PRIME\nids.root = isqrt(value)"
            .as_bytes();
        let mut vm = VirtualMachine::new(
            BigInt::new(Sign::Plus, vec![1, 0, 0, 0, 0, 0, 17, 134217728]),
            Vec::new(),
        );
        for _ in 0..2 {
            vm.segments.add(&mut vm.memory, None);
        }
        //Initialize fp
        vm.run_context.fp = MaybeRelocatable::from((0, 2));
        //Insert ids.value into memory
        vm.memory
            .insert(
                &MaybeRelocatable::from((0, 0)),
                &MaybeRelocatable::from(bigint!(81)),
            )
            .unwrap();
        //Create ids
        let mut ids = HashMap::<String, BigInt>::new();
        ids.insert(String::from("value"), bigint!(0));
        ids.insert(String::from("root"), bigint!(1));
        //Create references
        vm.references = HashMap::from([
            (
                0,
                HintReference {
                    register: Register::FP,
                    offset1: -2,
                    offset2: 0,
                    inner_dereference: false,
                },
            ),
            (
                1,
                HintReference {
                    register: Register::FP,
                    offset1: -1,
                    offset2: 0,
                    inner_dereference: false,
                },
            ),
        ]);
        //Execute the hint
        assert_eq!(execute_hint(&mut vm, hint_code, ids), Ok(()));
        //Check that root (0,1) has the square root of 81
        assert_eq!(
            vm.memory.get(&MaybeRelocatable::from((0, 1))),
            Ok(Some(&MaybeRelocatable::from(bigint!(9))))
        );
    }

    #[test]
    fn run_sqrt_invalid_negative_number() {
        let hint_code = "from starkware.python.math_utils import isqrt\nvalue = ids.value % PRIME\nassert value < 2 ** 250, f\"value={value} is outside of the range [0, 2**250).\"\nassert 2 ** 250 < PRIME\nids.root = isqrt(value)"
            .as_bytes();
        let mut vm = VirtualMachine::new(
            BigInt::new(Sign::Plus, vec![1, 0, 0, 0, 0, 0, 17, 134217728]),
            Vec::new(),
        );
        for _ in 0..2 {
            vm.segments.add(&mut vm.memory, None);
        }
        //Initialize fp
        vm.run_context.fp = MaybeRelocatable::from((0, 2));
        //Insert ids.value into memory
        vm.memory
            .insert(
                &MaybeRelocatable::from((0, 0)),
                &MaybeRelocatable::from(bigint!(-81)),
            )
            .unwrap();
        //Create ids
        let mut ids = HashMap::<String, BigInt>::new();
        ids.insert(String::from("value"), bigint!(0));
        ids.insert(String::from("root"), bigint!(1));
        //Create references
        vm.references = HashMap::from([
            (
                0,
                HintReference {
                    register: Register::FP,
                    offset1: -2,
                    offset2: 0,
                    inner_dereference: false,
                },
            ),
            (
                1,
                HintReference {
                    register: Register::FP,
                    offset1: -1,
                    offset2: 0,
                    inner_dereference: false,
                },
            ),
        ]);
        //Execute the hint
        assert_eq!(
            execute_hint(&mut vm, hint_code, ids),
            Err(VirtualMachineError::ValueOutside250BitRange(bigint_str!(
                b"3618502788666131213697322783095070105623107215331596699973092056135872020400"
            )))
        );
    }

    #[test]
    fn run_sqrt_invalid_mismatched_root() {
        let hint_code = "from starkware.python.math_utils import isqrt\nvalue = ids.value % PRIME\nassert value < 2 ** 250, f\"value={value} is outside of the range [0, 2**250).\"\nassert 2 ** 250 < PRIME\nids.root = isqrt(value)"
            .as_bytes();
        let mut vm = VirtualMachine::new(
            BigInt::new(Sign::Plus, vec![1, 0, 0, 0, 0, 0, 17, 134217728]),
            Vec::new(),
        );
        for _ in 0..2 {
            vm.segments.add(&mut vm.memory, None);
        }
        //Initialize fp
        vm.run_context.fp = MaybeRelocatable::from((0, 2));
        //Insert ids.value into memory
        vm.memory
            .insert(
                &MaybeRelocatable::from((0, 0)),
                &MaybeRelocatable::from(bigint!(81)),
            )
            .unwrap();
        //Insert ids.root into memory
        vm.memory
            .insert(
                &MaybeRelocatable::from((0, 1)),
                &MaybeRelocatable::from(bigint!(7)),
            )
            .unwrap();
        //Create ids
        let mut ids = HashMap::<String, BigInt>::new();
        ids.insert(String::from("value"), bigint!(0));
        ids.insert(String::from("root"), bigint!(1));
        //Create references
        vm.references = HashMap::from([
            (
                0,
                HintReference {
                    register: Register::FP,
                    offset1: -2,
                    offset2: 0,
                    inner_dereference: false,
                },
            ),
            (
                1,
                HintReference {
                    register: Register::FP,
                    offset1: -1,
                    offset2: 0,
                    inner_dereference: false,
                },
            ),
        ]);
        //Execute the hint
        assert_eq!(
            execute_hint(&mut vm, hint_code, ids),
            Err(VirtualMachineError::MemoryError(
                MemoryError::InconsistentMemory(
                    MaybeRelocatable::from((0, 1)),
                    MaybeRelocatable::from(bigint!(7)),
                    MaybeRelocatable::from(bigint!(9))
                )
            ))
        );
    }

    #[test]
    fn unsigned_div_rem_success() {
        let hint_code = "from starkware.cairo.common.math_utils import assert_integer\nassert_integer(ids.div)\nassert 0 < ids.div <= PRIME // range_check_builtin.bound, \\\n    f'div={hex(ids.div)} is out of the valid range.'\nids.q, ids.r = divmod(ids.value, ids.div)".as_bytes();
        let mut vm = VirtualMachine::new(
            BigInt::new(Sign::Plus, vec![1, 0, 0, 0, 0, 0, 17, 134217728]),
            vec![(
                "range_check".to_string(),
                Box::new(RangeCheckBuiltinRunner::new(true, bigint!(8), 8)),
            )],
        );
        for _ in 0..3 {
            vm.segments.add(&mut vm.memory, None);
        }
        //Initialize fp
        vm.run_context.ap = MaybeRelocatable::from((1, 0));
        vm.run_context.fp = MaybeRelocatable::from((0, 4));
        //Insert ids into memory
        vm.memory
            .insert(
                &MaybeRelocatable::from((0, 2)),
                &MaybeRelocatable::from(bigint!(5)),
            )
            .expect("Unexpected memory insert fail");
        vm.memory
            .insert(
                &MaybeRelocatable::from((0, 3)),
                &MaybeRelocatable::from(bigint!(7)),
            )
            .expect("Unexpected memory insert fail");
        //Create ids
        let mut ids = HashMap::<String, BigInt>::new();
        ids.insert(String::from("r"), bigint!(0));
        ids.insert(String::from("q"), bigint!(1));
        ids.insert(String::from("div"), bigint!(2));
        ids.insert(String::from("value"), bigint!(3));
        //Create references
        vm.references = HashMap::from([
            (
                0,
                HintReference {
                    register: Register::FP,
                    offset1: -4,
                    offset2: 0,
                    inner_dereference: false,
                },
            ),
            (
                1,
                HintReference {
                    register: Register::FP,
                    offset1: -3,
                    offset2: 0,
                    inner_dereference: false,
                },
            ),
            (
                2,
                HintReference {
                    register: Register::FP,
                    offset1: -2,
                    offset2: 0,
                    inner_dereference: false,
                },
            ),
            (
                3,
                HintReference {
                    register: Register::FP,
                    offset1: -1,
                    offset2: 0,
                    inner_dereference: false,
                },
            ),
        ]);
        //Execute the hint
        assert!(execute_hint(&mut vm, hint_code, ids).is_ok());
        assert_eq!(
            vm.memory.get(&MaybeRelocatable::from((0, 0))),
            Ok(Some(&MaybeRelocatable::from(bigint!(2))))
        );
        assert_eq!(
            vm.memory.get(&MaybeRelocatable::from((0, 1))),
            Ok(Some(&MaybeRelocatable::from(bigint!(1))))
        );
    }

    #[test]
    fn unsigned_div_rem_out_of_range() {
        let hint_code = "from starkware.cairo.common.math_utils import assert_integer\nassert_integer(ids.div)\nassert 0 < ids.div <= PRIME // range_check_builtin.bound, \\\n    f'div={hex(ids.div)} is out of the valid range.'\nids.q, ids.r = divmod(ids.value, ids.div)".as_bytes();
        let mut vm = VirtualMachine::new(
            BigInt::new(Sign::Plus, vec![1, 0, 0, 0, 0, 0, 17, 134217728]),
            vec![(
                "range_check".to_string(),
                Box::new(RangeCheckBuiltinRunner::new(true, bigint!(8), 8)),
            )],
        );
        for _ in 0..3 {
            vm.segments.add(&mut vm.memory, None);
        }
        //Initialize fp
        vm.run_context.ap = MaybeRelocatable::from((1, 0));
        vm.run_context.fp = MaybeRelocatable::from((0, 4));
        //Insert ids into memory
        vm.memory
            .insert(
                &MaybeRelocatable::from((0, 2)),
                &MaybeRelocatable::from(bigint!(-5)),
            )
            .expect("Unexpected memory insert fail");
        vm.memory
            .insert(
                &MaybeRelocatable::from((0, 3)),
                &MaybeRelocatable::from(bigint!(7)),
            )
            .expect("Unexpected memory insert fail");
        //Create ids
        let mut ids = HashMap::<String, BigInt>::new();
        ids.insert(String::from("r"), bigint!(0));
        ids.insert(String::from("q"), bigint!(1));
        ids.insert(String::from("div"), bigint!(2));
        ids.insert(String::from("value"), bigint!(3));
        //Create references
        vm.references = HashMap::from([
            (
                0,
                HintReference {
                    register: Register::FP,
                    offset1: -4,
                    offset2: 0,
                    inner_dereference: false,
                },
            ),
            (
                1,
                HintReference {
                    register: Register::FP,
                    offset1: -3,
                    offset2: 0,
                    inner_dereference: false,
                },
            ),
            (
                2,
                HintReference {
                    register: Register::FP,
                    offset1: -2,
                    offset2: 0,
                    inner_dereference: false,
                },
            ),
            (
                3,
                HintReference {
                    register: Register::FP,
                    offset1: -1,
                    offset2: 0,
                    inner_dereference: false,
                },
            ),
        ]);
        //Execute the hint
        assert_eq!(
            execute_hint(&mut vm, hint_code, ids),
            Err(VirtualMachineError::OutOfValidRange(
                bigint!(-5),
                bigint_str!(b"10633823966279327296825105735305134080")
            ))
        )
    }

    #[test]
    fn unsigned_div_rem_no_range_check_builtin() {
        let hint_code = "from starkware.cairo.common.math_utils import assert_integer\nassert_integer(ids.div)\nassert 0 < ids.div <= PRIME // range_check_builtin.bound, \\\n    f'div={hex(ids.div)} is out of the valid range.'\nids.q, ids.r = divmod(ids.value, ids.div)".as_bytes();
        let mut vm = VirtualMachine::new(
            BigInt::new(Sign::Plus, vec![1, 0, 0, 0, 0, 0, 17, 134217728]),
            Vec::new(),
        );
        for _ in 0..3 {
            vm.segments.add(&mut vm.memory, None);
        }
        //Initialize fp
        vm.run_context.ap = MaybeRelocatable::from((1, 0));
        vm.run_context.fp = MaybeRelocatable::from((0, 4));
        //Insert ids into memory
        vm.memory
            .insert(
                &MaybeRelocatable::from((0, 2)),
                &MaybeRelocatable::from(bigint!(5)),
            )
            .expect("Unexpected memory insert fail");
        vm.memory
            .insert(
                &MaybeRelocatable::from((0, 3)),
                &MaybeRelocatable::from(bigint!(7)),
            )
            .expect("Unexpected memory insert fail");
        //Create ids
        let mut ids = HashMap::<String, BigInt>::new();
        ids.insert(String::from("r"), bigint!(0));
        ids.insert(String::from("q"), bigint!(1));
        ids.insert(String::from("div"), bigint!(2));
        ids.insert(String::from("value"), bigint!(3));
        //Create references
        vm.references = HashMap::from([
            (
                0,
                HintReference {
                    register: Register::FP,
                    offset1: -4,
                    offset2: 0,
                    inner_dereference: false,
                },
            ),
            (
                1,
                HintReference {
                    register: Register::FP,
                    offset1: -3,
                    offset2: 0,
                    inner_dereference: false,
                },
            ),
            (
                2,
                HintReference {
                    register: Register::FP,
                    offset1: -2,
                    offset2: 0,
                    inner_dereference: false,
                },
            ),
            (
                3,
                HintReference {
                    register: Register::FP,
                    offset1: -1,
                    offset2: 0,
                    inner_dereference: false,
                },
            ),
        ]);

        assert_eq!(
            execute_hint(&mut vm, &hint_code, ids),
            Err(VirtualMachineError::NoRangeCheckBuiltin)
        );
    }

    #[test]
    fn unsigned_div_rem_inconsitent_memory() {
        let hint_code = "from starkware.cairo.common.math_utils import assert_integer\nassert_integer(ids.div)\nassert 0 < ids.div <= PRIME // range_check_builtin.bound, \\\n    f'div={hex(ids.div)} is out of the valid range.'\nids.q, ids.r = divmod(ids.value, ids.div)".as_bytes();
        let mut vm = VirtualMachine::new(
            BigInt::new(Sign::Plus, vec![1, 0, 0, 0, 0, 0, 17, 134217728]),
            vec![(
                "range_check".to_string(),
                Box::new(RangeCheckBuiltinRunner::new(true, bigint!(8), 8)),
            )],
        );
        for _ in 0..3 {
            vm.segments.add(&mut vm.memory, None);
        }
        //Initialize fp
        vm.run_context.ap = MaybeRelocatable::from((1, 0));
        vm.run_context.fp = MaybeRelocatable::from((0, 4));
        //Insert ids into memory
        vm.memory
            .insert(
                &MaybeRelocatable::from((0, 0)),
                &MaybeRelocatable::from(bigint!(5)),
            )
            .expect("unexpected memory insert fail");
        vm.memory
            .insert(
                &MaybeRelocatable::from((0, 2)),
                &MaybeRelocatable::from(bigint!(5)),
            )
            .expect("unexpected memory insert fail");
        vm.memory
            .insert(
                &MaybeRelocatable::from((0, 3)),
                &MaybeRelocatable::from(bigint!(7)),
            )
            .expect("Unexpected memory insert fail");
        //Create ids
        let mut ids = HashMap::<String, BigInt>::new();
        ids.insert(String::from("r"), bigint!(0));
        ids.insert(String::from("q"), bigint!(1));
        ids.insert(String::from("div"), bigint!(2));
        ids.insert(String::from("value"), bigint!(3));
        //Create references
        vm.references = HashMap::from([
            (
                0,
                HintReference {
                    register: Register::FP,
                    offset1: -4,
                    offset2: 0,
                    inner_dereference: false,
                },
            ),
            (
                1,
                HintReference {
                    register: Register::FP,
                    offset1: -3,
                    offset2: 0,
                    inner_dereference: false,
                },
            ),
            (
                2,
                HintReference {
                    register: Register::FP,
                    offset1: -2,
                    offset2: 0,
                    inner_dereference: false,
                },
            ),
            (
                3,
                HintReference {
                    register: Register::FP,
                    offset1: -1,
                    offset2: 0,
                    inner_dereference: false,
                },
            ),
        ]);
        //Execute the hint
        assert_eq!(
            execute_hint(&mut vm, hint_code, ids),
            Err(VirtualMachineError::MemoryError(
                MemoryError::InconsistentMemory(
                    MaybeRelocatable::from((0, 0)),
                    MaybeRelocatable::Int(bigint!(5)),
                    MaybeRelocatable::Int(bigint!(2))
                )
            ))
        );
    }

    #[test]
    fn unsigned_div_rem_incorrect_ids() {
        let hint_code = "from starkware.cairo.common.math_utils import assert_integer\nassert_integer(ids.div)\nassert 0 < ids.div <= PRIME // range_check_builtin.bound, \\\n    f'div={hex(ids.div)} is out of the valid range.'\nids.q, ids.r = divmod(ids.value, ids.div)".as_bytes();
        let mut vm = VirtualMachine::new(
            BigInt::new(Sign::Plus, vec![1, 0, 0, 0, 0, 0, 17, 134217728]),
            vec![(
                "range_check".to_string(),
                Box::new(RangeCheckBuiltinRunner::new(true, bigint!(8), 8)),
            )],
        );
        for _ in 0..3 {
            vm.segments.add(&mut vm.memory, None);
        }
        //Initialize fp
        vm.run_context.ap = MaybeRelocatable::from((1, 0));
        vm.run_context.fp = MaybeRelocatable::from((0, 4));
        //Insert ids into memory
        vm.memory
            .insert(
                &MaybeRelocatable::from((0, 2)),
                &MaybeRelocatable::from(bigint!(5)),
            )
            .expect("Unexpected memory insert fail");
        vm.memory
            .insert(
                &MaybeRelocatable::from((0, 3)),
                &MaybeRelocatable::from(bigint!(7)),
            )
            .expect("Unexpected memory insert fail");
        //Create ids
        let mut ids = HashMap::<String, BigInt>::new();
        ids.insert(String::from("a"), bigint!(0));
        ids.insert(String::from("b"), bigint!(1));
        ids.insert(String::from("iv"), bigint!(2));
        ids.insert(String::from("vlue"), bigint!(3));
        //Create references
        vm.references = HashMap::from([
            (
                0,
                HintReference {
                    register: Register::FP,
                    offset1: -4,
                    offset2: 0,
                    inner_dereference: false,
                },
            ),
            (
                1,
                HintReference {
                    register: Register::FP,
                    offset1: -3,
                    offset2: 0,
                    inner_dereference: false,
                },
            ),
            (
                2,
                HintReference {
                    register: Register::FP,
                    offset1: -2,
                    offset2: 0,
                    inner_dereference: false,
                },
            ),
            (
                3,
                HintReference {
                    register: Register::FP,
                    offset1: -1,
                    offset2: 0,
                    inner_dereference: false,
                },
            ),
        ]);
        //Execute the hint
        assert!(matches!(
            execute_hint(&mut vm, &hint_code, ids),
            Err(VirtualMachineError::IncorrectIds(_, _))
        ))
    }

    #[test]
    fn run_assert_250_bit_valid() {
        let hint_code = "from starkware.cairo.common.math_utils import as_int\n\n# Correctness check.\nvalue = as_int(ids.value, PRIME) % PRIME\nassert value < ids.UPPER_BOUND, f'{value} is outside of the range [0, 2**250).'\n\n# Calculation for the assertion.\nids.high, ids.low = divmod(ids.value, ids.SHIFT)"
             .as_bytes();
        let mut vm = VirtualMachine::new(
            BigInt::new(Sign::Plus, vec![1, 0, 0, 0, 0, 0, 17, 134217728]),
            Vec::new(),
        );
        for _ in 0..2 {
            vm.segments.add(&mut vm.memory, None);
        }
        //Initialize fp
        vm.run_context.fp = MaybeRelocatable::from((0, 3));
        //Insert ids into memory
        //ids.value
        vm.memory
            .insert(
                &MaybeRelocatable::from((0, 0)),
                &MaybeRelocatable::from(bigint!(1)),
            )
            .unwrap();
        //Create ids
        let mut ids = HashMap::<String, BigInt>::new();
        ids.insert(String::from("value"), bigint!(0));
        ids.insert(String::from("high"), bigint!(1));
        ids.insert(String::from("low"), bigint!(2));
        //Create references
        vm.references = HashMap::from([
            (
                0,
                HintReference {
                    register: Register::FP,
                    offset1: -3,
                    offset2: 0,
                    inner_dereference: false,
                },
            ),
            (
                1,
                HintReference {
                    register: Register::FP,
                    offset1: -2,
                    offset2: 0,
                    inner_dereference: false,
                },
            ),
            (
                2,
                HintReference {
                    register: Register::FP,
                    offset1: -1,
                    offset2: 0,
                    inner_dereference: false,
                },
            ),
        ]);
        //Execute the hint
        assert_eq!(execute_hint(&mut vm, hint_code, ids), Ok(()));
        //Hint would return an error if the assertion fails
        //Check ids.high and ids.low values
        assert_eq!(
            vm.memory.get(&MaybeRelocatable::from((0, 1))),
            Ok(Some(&MaybeRelocatable::from(bigint!(0))))
        );
        assert_eq!(
            vm.memory.get(&MaybeRelocatable::from((0, 2))),
            Ok(Some(&MaybeRelocatable::from(bigint!(1))))
        );
    }

    #[test]
    fn run_assert_250_bit_invalid() {
        let hint_code = "from starkware.cairo.common.math_utils import as_int\n\n# Correctness check.\nvalue = as_int(ids.value, PRIME) % PRIME\nassert value < ids.UPPER_BOUND, f'{value} is outside of the range [0, 2**250).'\n\n# Calculation for the assertion.\nids.high, ids.low = divmod(ids.value, ids.SHIFT)"
             .as_bytes();
        let mut vm = VirtualMachine::new(
            BigInt::new(Sign::Plus, vec![1, 0, 0, 0, 0, 0, 17, 134217728]),
            Vec::new(),
        );
        for _ in 0..2 {
            vm.segments.add(&mut vm.memory, None);
        }
        //Initialize fp
        vm.run_context.fp = MaybeRelocatable::from((0, 3));
        //Insert ids into memory
        //ids.value
        vm.memory
            .insert(
                &MaybeRelocatable::from((0, 0)),
                &MaybeRelocatable::from(bigint!(1).shl(251)),
            )
            .unwrap();
        //Create ids
        let mut ids = HashMap::<String, BigInt>::new();
        ids.insert(String::from("value"), bigint!(0));
        ids.insert(String::from("high"), bigint!(1));
        ids.insert(String::from("low"), bigint!(2));
        //Create references
        vm.references = HashMap::from([
            (
                0,
                HintReference {
                    register: Register::FP,
                    offset1: -3,
                    offset2: 0,
                    inner_dereference: false,
                },
            ),
            (
                1,
                HintReference {
                    register: Register::FP,
                    offset1: -2,
                    offset2: 0,
                    inner_dereference: false,
                },
            ),
            (
                2,
                HintReference {
                    register: Register::FP,
                    offset1: -1,
                    offset2: 0,
                    inner_dereference: false,
                },
            ),
        ]);
        //Execute the hint
        assert_eq!(
            execute_hint(&mut vm, hint_code, ids),
            Err(VirtualMachineError::ValueOutside250BitRange(
                bigint!(1).shl(251)
            ))
        );
    }

    #[test]
    fn run_split_felt_ok() {
        let hint_code =
        "from starkware.cairo.common.math_utils import assert_integer\nassert ids.MAX_HIGH < 2**128 and ids.MAX_LOW < 2**128\nassert PRIME - 1 == ids.MAX_HIGH * 2**128 + ids.MAX_LOW\nassert_integer(ids.value)\nids.low = ids.value & ((1 << 128) - 1)\nids.high = ids.value >> 128"
        .as_bytes();
        let mut vm = VirtualMachine::new(
            BigInt::new(Sign::Plus, vec![1, 0, 0, 0, 0, 0, 17, 134217728]),
            vec![(
                "range_check".to_string(),
                Box::new(RangeCheckBuiltinRunner::new(true, bigint!(8), 8)),
            )],
        );
        for _ in 0..3 {
            vm.segments.add(&mut vm.memory, None);
        }

        //Initialize fp
        vm.run_context.fp = MaybeRelocatable::from((1, 7));

        //Insert ids.value into memory
        vm.memory
            .insert(
                &MaybeRelocatable::from((1, 3)),
                &MaybeRelocatable::from(bigint_str!(b"7335438970432432812899076431678123043273")),
            )
            .unwrap();

        //Insert ids.low pointer into memory
        vm.memory
            .insert(
                &MaybeRelocatable::from((1, 4)),
                &MaybeRelocatable::from((2, 0)),
            )
            .unwrap();

        //Create ids
        let mut ids = HashMap::<String, BigInt>::new();
        ids.insert(String::from("value"), bigint!(0));
        ids.insert(String::from("low"), bigint!(1));
        ids.insert(String::from("high"), bigint!(2));

        //Create references
        vm.references = HashMap::from([
            (
                0,
                HintReference {
                    register: Register::FP,
                    offset1: -4,
                    offset2: 0,
                    inner_dereference: false,
                },
            ),
            (
                1,
                HintReference {
                    register: Register::FP,
                    offset1: -3,
                    offset2: 0,
                    inner_dereference: true,
                },
            ),
            (
                2,
                HintReference {
                    register: Register::FP,
                    offset1: -3,
                    offset2: 1,
                    inner_dereference: true,
                },
            ),
        ]);
        //Execute the hint
        assert_eq!(execute_hint(&mut vm, hint_code, ids), Ok(()));

        //Check hint memory inserts
        assert_eq!(
            vm.memory.get(&MaybeRelocatable::from((2, 0))),
            Ok(Some(&MaybeRelocatable::from(bigint_str!(
                b"189509265092725080168209675610990602697"
            ))))
        );
        assert_eq!(
            vm.memory.get(&MaybeRelocatable::from((2, 1))),
            Ok(Some(&MaybeRelocatable::from(bigint!(21))))
        );
    }

    #[test]
    fn run_split_felt_incorrect_ids() {
        let hint_code =
        "from starkware.cairo.common.math_utils import assert_integer\nassert ids.MAX_HIGH < 2**128 and ids.MAX_LOW < 2**128\nassert PRIME - 1 == ids.MAX_HIGH * 2**128 + ids.MAX_LOW\nassert_integer(ids.value)\nids.low = ids.value & ((1 << 128) - 1)\nids.high = ids.value >> 128"
        .as_bytes();
        let mut vm = VirtualMachine::new(
            BigInt::new(Sign::Plus, vec![1, 0, 0, 0, 0, 0, 17, 134217728]),
            vec![(
                "range_check".to_string(),
                Box::new(RangeCheckBuiltinRunner::new(true, bigint!(8), 8)),
            )],
        );
        for _ in 0..3 {
            vm.segments.add(&mut vm.memory, None);
        }

        //Initialize fp
        vm.run_context.fp = MaybeRelocatable::from((1, 7));

        //Insert ids.value into memory
        vm.memory
            .insert(
                &MaybeRelocatable::from((1, 3)),
                &MaybeRelocatable::from(bigint_str!(b"7335438970432432812899076431678123043273")),
            )
            .unwrap();

        //Insert ids.low pointer into memory
        vm.memory
            .insert(
                &MaybeRelocatable::from((1, 4)),
                &MaybeRelocatable::from((2, 0)),
            )
            .unwrap();

        //Create incomplete ids
        let mut incomplete_ids = HashMap::<String, BigInt>::new();
        incomplete_ids.insert(String::from("value"), bigint!(0));

        //Create references
        vm.references = HashMap::from([
            (
                0,
                HintReference {
                    register: Register::FP,
                    offset1: -4,
                    offset2: 0,
                    inner_dereference: false,
                },
            ),
            (
                1,
                HintReference {
                    register: Register::FP,
                    offset1: -3,
                    offset2: 0,
                    inner_dereference: true,
                },
            ),
            (
                2,
                HintReference {
                    register: Register::FP,
                    offset1: -3,
                    offset2: 1,
                    inner_dereference: true,
                },
            ),
        ]);
        //Execute the hint
        assert_eq!(
            execute_hint(&mut vm, hint_code, incomplete_ids),
            Err(VirtualMachineError::IncorrectIds(
                vec![
                    String::from("high"),
                    String::from("low"),
                    String::from("value"),
                ],
                vec![String::from("value"),],
            ))
        );
    }
    #[test]
    fn run_split_felt_failed_to_get_ids() {
        let hint_code =
        "from starkware.cairo.common.math_utils import assert_integer\nassert ids.MAX_HIGH < 2**128 and ids.MAX_LOW < 2**128\nassert PRIME - 1 == ids.MAX_HIGH * 2**128 + ids.MAX_LOW\nassert_integer(ids.value)\nids.low = ids.value & ((1 << 128) - 1)\nids.high = ids.value >> 128"
        .as_bytes();
        let mut vm = VirtualMachine::new(
            BigInt::new(Sign::Plus, vec![1, 0, 0, 0, 0, 0, 17, 134217728]),
            vec![(
                "range_check".to_string(),
                Box::new(RangeCheckBuiltinRunner::new(true, bigint!(8), 8)),
            )],
        );
        for _ in 0..3 {
            vm.segments.add(&mut vm.memory, None);
        }

        //Initialize fp
        vm.run_context.fp = MaybeRelocatable::from((1, 7));

        //Insert ids.value into memory
        vm.memory
            .insert(
                &MaybeRelocatable::from((1, 3)),
                &MaybeRelocatable::from(bigint_str!(b"7335438970432432812899076431678123043273")),
            )
            .unwrap();

        //Insert ids.low pointer into memory
        vm.memory
            .insert(
                &MaybeRelocatable::from((1, 4)),
                &MaybeRelocatable::from((2, 0)),
            )
            .unwrap();

        //Create ids
        let mut ids = HashMap::<String, BigInt>::new();
        ids.insert(String::from("value"), bigint!(0));
        ids.insert(String::from("low"), bigint!(1));
        ids.insert(String::from("high"), bigint!(2));

        //Create incorrect references
        vm.references = HashMap::from([
            // Incorrect reference
            (
                0,
                HintReference {
                    register: Register::FP,
                    offset1: 0,
                    offset2: 0,
                    inner_dereference: false,
                },
            ),
            (
                1,
                HintReference {
                    register: Register::FP,
                    offset1: -3,
                    offset2: 0,
                    inner_dereference: true,
                },
            ),
            (
                2,
                HintReference {
                    register: Register::FP,
                    offset1: -3,
                    offset2: 1,
                    inner_dereference: true,
                },
            ),
        ]);
        //Execute the hint
        assert_eq!(
            execute_hint(&mut vm, hint_code, ids),
            Err(VirtualMachineError::FailedToGetIds)
        );
    }

    #[test]
    fn run_split_felt_fails_first_insert() {
        let hint_code =
        "from starkware.cairo.common.math_utils import assert_integer\nassert ids.MAX_HIGH < 2**128 and ids.MAX_LOW < 2**128\nassert PRIME - 1 == ids.MAX_HIGH * 2**128 + ids.MAX_LOW\nassert_integer(ids.value)\nids.low = ids.value & ((1 << 128) - 1)\nids.high = ids.value >> 128"
        .as_bytes();
        let mut vm = VirtualMachine::new(
            BigInt::new(Sign::Plus, vec![1, 0, 0, 0, 0, 0, 17, 134217728]),
            vec![(
                "range_check".to_string(),
                Box::new(RangeCheckBuiltinRunner::new(true, bigint!(8), 8)),
            )],
        );
        for _ in 0..3 {
            vm.segments.add(&mut vm.memory, None);
        }

        //Initialize fp
        vm.run_context.fp = MaybeRelocatable::from((1, 7));

        //Insert ids.value into memory
        vm.memory
            .insert(
                &MaybeRelocatable::from((1, 3)),
                &MaybeRelocatable::from(bigint_str!(b"7335438970432432812899076431678123043273")),
            )
            .unwrap();

        //Insert ids.low pointer into memory
        vm.memory
            .insert(
                &MaybeRelocatable::from((1, 4)),
                &MaybeRelocatable::from((2, 0)),
            )
            .unwrap();

        //Create ids
        let mut ids = HashMap::<String, BigInt>::new();
        ids.insert(String::from("value"), bigint!(0));
        ids.insert(String::from("low"), bigint!(1));
        ids.insert(String::from("high"), bigint!(2));

        //Create references
        vm.references = HashMap::from([
            (
                0,
                HintReference {
                    register: Register::FP,
                    offset1: -4,
                    offset2: 0,
                    inner_dereference: false,
                },
            ),
            (
                1,
                HintReference {
                    register: Register::FP,
                    offset1: -3,
                    offset2: 0,
                    inner_dereference: true,
                },
            ),
            (
                2,
                HintReference {
                    register: Register::FP,
                    offset1: -3,
                    offset2: 1,
                    inner_dereference: true,
                },
            ),
        ]);

        // Override MaybeRelocatable::from((2, 0)) memory address so, the hint vm.memory.insert fails
        vm.memory
            .insert(
                &MaybeRelocatable::from((2, 0)),
                &MaybeRelocatable::from(bigint!(99)),
            )
            .unwrap();

        //Execute the hint
        assert_eq!(
            execute_hint(&mut vm, hint_code, ids),
            Err(VirtualMachineError::MemoryError(
                MemoryError::InconsistentMemory(
                    MaybeRelocatable::from((2, 0)),
                    MaybeRelocatable::from(bigint!(99)),
                    MaybeRelocatable::from(bigint_str!(b"189509265092725080168209675610990602697"))
                )
            ))
        );
    }

    #[test]
    fn run_split_felt_fails_second_insert() {
        let hint_code =
        "from starkware.cairo.common.math_utils import assert_integer\nassert ids.MAX_HIGH < 2**128 and ids.MAX_LOW < 2**128\nassert PRIME - 1 == ids.MAX_HIGH * 2**128 + ids.MAX_LOW\nassert_integer(ids.value)\nids.low = ids.value & ((1 << 128) - 1)\nids.high = ids.value >> 128"
        .as_bytes();
        let mut vm = VirtualMachine::new(
            BigInt::new(Sign::Plus, vec![1, 0, 0, 0, 0, 0, 17, 134217728]),
            vec![(
                "range_check".to_string(),
                Box::new(RangeCheckBuiltinRunner::new(true, bigint!(8), 8)),
            )],
        );
        for _ in 0..3 {
            vm.segments.add(&mut vm.memory, None);
        }

        //Initialize fp
        vm.run_context.fp = MaybeRelocatable::from((1, 7));

        //Insert ids.value into memory
        vm.memory
            .insert(
                &MaybeRelocatable::from((1, 3)),
                &MaybeRelocatable::from(bigint_str!(b"7335438970432432812899076431678123043273")),
            )
            .unwrap();

        //Insert ids.low pointer into memory
        vm.memory
            .insert(
                &MaybeRelocatable::from((1, 4)),
                &MaybeRelocatable::from((2, 0)),
            )
            .unwrap();

        //Create ids
        let mut ids = HashMap::<String, BigInt>::new();
        ids.insert(String::from("value"), bigint!(0));
        ids.insert(String::from("low"), bigint!(1));
        ids.insert(String::from("high"), bigint!(2));

        //Create references
        vm.references = HashMap::from([
            (
                0,
                HintReference {
                    register: Register::FP,
                    offset1: -4,
                    offset2: 0,
                    inner_dereference: false,
                },
            ),
            (
                1,
                HintReference {
                    register: Register::FP,
                    offset1: -3,
                    offset2: 0,
                    inner_dereference: true,
                },
            ),
            (
                2,
                HintReference {
                    register: Register::FP,
                    offset1: -3,
                    offset2: 1,
                    inner_dereference: true,
                },
            ),
        ]);

        // Override MaybeRelocatable::from((2, 1)) memory address so, the hint vm.memory.insert fails
        vm.memory
            .insert(
                &MaybeRelocatable::from((2, 1)),
                &MaybeRelocatable::from(bigint!(99)),
            )
            .unwrap();

        //Execute the hint
        assert_eq!(
            execute_hint(&mut vm, hint_code, ids),
            Err(VirtualMachineError::MemoryError(
                MemoryError::InconsistentMemory(
                    MaybeRelocatable::from((2, 1)),
                    MaybeRelocatable::from(bigint!(99)),
                    MaybeRelocatable::from(bigint!(21))
                )
            ))
        );
    }

    #[test]
    fn run_split_felt_value_is_not_integer() {
        let hint_code =
        "from starkware.cairo.common.math_utils import assert_integer\nassert ids.MAX_HIGH < 2**128 and ids.MAX_LOW < 2**128\nassert PRIME - 1 == ids.MAX_HIGH * 2**128 + ids.MAX_LOW\nassert_integer(ids.value)\nids.low = ids.value & ((1 << 128) - 1)\nids.high = ids.value >> 128"
        .as_bytes();
        let mut vm = VirtualMachine::new(
            BigInt::new(Sign::Plus, vec![1, 0, 0, 0, 0, 0, 17, 134217728]),
            vec![(
                "range_check".to_string(),
                Box::new(RangeCheckBuiltinRunner::new(true, bigint!(8), 8)),
            )],
        );
        for _ in 0..3 {
            vm.segments.add(&mut vm.memory, None);
        }

        //Initialize fp
        vm.run_context.fp = MaybeRelocatable::from((1, 7));

        //Insert insert RelocatableValue in ids.value memory
        vm.memory
            .insert(
                &MaybeRelocatable::from((1, 3)),
                &MaybeRelocatable::from((1, 0)),
            )
            .unwrap();

        //Insert ids.low pointer into memory
        vm.memory
            .insert(
                &MaybeRelocatable::from((1, 4)),
                &MaybeRelocatable::from((2, 0)),
            )
            .unwrap();

        //Create ids
        let mut ids = HashMap::<String, BigInt>::new();
        ids.insert(String::from("value"), bigint!(0));
        ids.insert(String::from("low"), bigint!(1));
        ids.insert(String::from("high"), bigint!(2));

        //Create references
        vm.references = HashMap::from([
            (
                0,
                HintReference {
                    register: Register::FP,
                    offset1: -4,
                    offset2: 0,
                    inner_dereference: false,
                },
            ),
            (
                1,
                HintReference {
                    register: Register::FP,
                    offset1: -3,
                    offset2: 0,
                    inner_dereference: true,
                },
            ),
            (
                2,
                HintReference {
                    register: Register::FP,
                    offset1: -3,
                    offset2: 1,
                    inner_dereference: true,
                },
            ),
        ]);
        //Execute the hint
        assert_eq!(
            execute_hint(&mut vm, hint_code, ids),
            Err(VirtualMachineError::ExpectedInteger(
                MaybeRelocatable::from((1, 3))
            ))
        );
    }

    #[test]
    fn run_assert_lt_felt_ok() {
        let hint_code =
        "from starkware.cairo.common.math_utils import assert_integer\nassert_integer(ids.a)\nassert_integer(ids.b)\nassert (ids.a % PRIME) < (ids.b % PRIME), \\\n    f'a = {ids.a % PRIME} is not less than b = {ids.b % PRIME}.'"
        .as_bytes();
        let mut vm = VirtualMachine::new(
            BigInt::new(Sign::Plus, vec![1, 0, 0, 0, 0, 0, 17, 134217728]),
            vec![(
                "range_check".to_string(),
                Box::new(RangeCheckBuiltinRunner::new(true, bigint!(8), 8)),
            )],
        );
        //Initialize memory segements
        for _ in 0..3 {
            vm.segments.add(&mut vm.memory, None);
        }

        //Initialize fp
        vm.run_context.fp = MaybeRelocatable::from((1, 3));

        //Insert ids.a into memory
        vm.memory
            .insert(
                &MaybeRelocatable::from((1, 1)),
                &MaybeRelocatable::from(bigint!(1)),
            )
            .unwrap();

        //Insert ids.b into memory
        vm.memory
            .insert(
                &MaybeRelocatable::from((1, 2)),
                &MaybeRelocatable::from(bigint!(2)),
            )
            .unwrap();

        //Create ids
        let mut ids = HashMap::<String, BigInt>::new();
        ids.insert(String::from("a"), bigint!(0));
        ids.insert(String::from("b"), bigint!(1));

        //Create references
        vm.references = HashMap::from([
            (
                0,
                HintReference {
                    register: Register::FP,
                    offset1: -2,
                    offset2: 0,
                    inner_dereference: false,
                },
            ),
            (
                1,
                HintReference {
                    register: Register::FP,
                    offset1: -1,
                    offset2: 0,
                    inner_dereference: false,
                },
            ),
        ]);
        //Execute the hint
        assert_eq!(execute_hint(&mut vm, hint_code, ids), Ok(()));
    }

    #[test]
    fn run_assert_lt_felt_assert_fails() {
        let hint_code =
        "from starkware.cairo.common.math_utils import assert_integer\nassert_integer(ids.a)\nassert_integer(ids.b)\nassert (ids.a % PRIME) < (ids.b % PRIME), \\\n    f'a = {ids.a % PRIME} is not less than b = {ids.b % PRIME}.'"
        .as_bytes();
        let mut vm = VirtualMachine::new(
            BigInt::new(Sign::Plus, vec![1, 0, 0, 0, 0, 0, 17, 134217728]),
            vec![(
                "range_check".to_string(),
                Box::new(RangeCheckBuiltinRunner::new(true, bigint!(8), 8)),
            )],
        );
        //Initialize memory segements
        for _ in 0..3 {
            vm.segments.add(&mut vm.memory, None);
        }

        //Initialize fp
        vm.run_context.fp = MaybeRelocatable::from((1, 3));

        //Insert ids.a into memory
        vm.memory
            .insert(
                &MaybeRelocatable::from((1, 1)),
                &MaybeRelocatable::from(bigint!(3)),
            )
            .unwrap();

        //Insert ids.b into memory
        vm.memory
            .insert(
                &MaybeRelocatable::from((1, 2)),
                &MaybeRelocatable::from(bigint!(2)),
            )
            .unwrap();

        //Create ids
        let mut ids = HashMap::<String, BigInt>::new();
        ids.insert(String::from("a"), bigint!(0));
        ids.insert(String::from("b"), bigint!(1));

        //Create references
        vm.references = HashMap::from([
            (
                0,
                HintReference {
                    register: Register::FP,
                    offset1: -2,
                    offset2: 0,
                    inner_dereference: false,
                },
            ),
            (
                1,
                HintReference {
                    register: Register::FP,
                    offset1: -1,
                    offset2: 0,
                    inner_dereference: false,
                },
            ),
        ]);
        //Execute the hint
        assert_eq!(
            execute_hint(&mut vm, hint_code, ids),
            Err(VirtualMachineError::AssertLtFelt(bigint!(3), bigint!(2)))
        );
    }

    #[test]
    fn run_assert_lt_felt_incorrect_ids() {
        let hint_code =
        "from starkware.cairo.common.math_utils import assert_integer\nassert_integer(ids.a)\nassert_integer(ids.b)\nassert (ids.a % PRIME) < (ids.b % PRIME), \\\n    f'a = {ids.a % PRIME} is not less than b = {ids.b % PRIME}.'"
        .as_bytes();
        let mut vm = VirtualMachine::new(
            BigInt::new(Sign::Plus, vec![1, 0, 0, 0, 0, 0, 17, 134217728]),
            vec![(
                "range_check".to_string(),
                Box::new(RangeCheckBuiltinRunner::new(true, bigint!(8), 8)),
            )],
        );
        //Initialize memory segements
        for _ in 0..3 {
            vm.segments.add(&mut vm.memory, None);
        }

        //Initialize fp
        vm.run_context.fp = MaybeRelocatable::from((1, 3));

        //Insert ids.a into memory
        vm.memory
            .insert(
                &MaybeRelocatable::from((1, 1)),
                &MaybeRelocatable::from(bigint!(1)),
            )
            .unwrap();

        //Insert ids.b into memory
        vm.memory
            .insert(
                &MaybeRelocatable::from((1, 2)),
                &MaybeRelocatable::from(bigint!(2)),
            )
            .unwrap();

        //Create Incorrects ids
        let mut ids = HashMap::<String, BigInt>::new();
        ids.insert(String::from("a"), bigint!(0));

        //Create references
        vm.references = HashMap::from([
            (
                0,
                HintReference {
                    register: Register::FP,
                    offset1: -2,
                    offset2: 0,
                    inner_dereference: false,
                },
            ),
            (
                1,
                HintReference {
                    register: Register::FP,
                    offset1: -1,
                    offset2: 0,
                    inner_dereference: false,
                },
            ),
        ]);
        //Execute the hint
        assert_eq!(
            execute_hint(&mut vm, hint_code, ids),
            Err(VirtualMachineError::IncorrectIds(
                vec![String::from("a"), String::from("b"),],
                vec![String::from("a"),],
            ))
        );
    }

    #[test]
    fn run_assert_lt_felt_incorrect_references() {
        let hint_code =
        "from starkware.cairo.common.math_utils import assert_integer\nassert_integer(ids.a)\nassert_integer(ids.b)\nassert (ids.a % PRIME) < (ids.b % PRIME), \\\n    f'a = {ids.a % PRIME} is not less than b = {ids.b % PRIME}.'"
        .as_bytes();
        let mut vm = VirtualMachine::new(
            BigInt::new(Sign::Plus, vec![1, 0, 0, 0, 0, 0, 17, 134217728]),
            vec![(
                "range_check".to_string(),
                Box::new(RangeCheckBuiltinRunner::new(true, bigint!(8), 8)),
            )],
        );
        //Initialize memory segements
        for _ in 0..3 {
            vm.segments.add(&mut vm.memory, None);
        }

        //Initialize fp
        vm.run_context.fp = MaybeRelocatable::from((1, 3));

        //Insert ids.a into memory
        vm.memory
            .insert(
                &MaybeRelocatable::from((1, 1)),
                &MaybeRelocatable::from(bigint!(1)),
            )
            .unwrap();

        //Insert ids.b into memory
        // vm.memory
        //     .insert(
        //         &MaybeRelocatable::from((1, 2)),
        //         &MaybeRelocatable::from(bigint!(2)),
        //     )
        //     .unwrap();

        //Create incorrects ids
        let mut ids = HashMap::<String, BigInt>::new();
        ids.insert(String::from("a"), bigint!(0));
        ids.insert(String::from("b"), bigint!(1));

        //Create incorrect references
        vm.references = HashMap::from([
            // Incorrect reference
            (
                0,
                HintReference {
                    register: Register::FP,
                    offset1: 0,
                    offset2: 0,
                    inner_dereference: false,
                },
            ),
            (
                1,
                HintReference {
                    register: Register::FP,
                    offset1: -1,
                    offset2: 0,
                    inner_dereference: false,
                },
            ),
        ]);
        //Execute the hint
        assert_eq!(
            execute_hint(&mut vm, hint_code, ids),
            Err(VirtualMachineError::FailedToGetIds)
        );
    }

    #[test]
    fn run_assert_lt_felt_a_is_not_integer() {
        let hint_code =
        "from starkware.cairo.common.math_utils import assert_integer\nassert_integer(ids.a)\nassert_integer(ids.b)\nassert (ids.a % PRIME) < (ids.b % PRIME), \\\n    f'a = {ids.a % PRIME} is not less than b = {ids.b % PRIME}.'"
        .as_bytes();
        let mut vm = VirtualMachine::new(
            BigInt::new(Sign::Plus, vec![1, 0, 0, 0, 0, 0, 17, 134217728]),
            vec![(
                "range_check".to_string(),
                Box::new(RangeCheckBuiltinRunner::new(true, bigint!(8), 8)),
            )],
        );
        //Initialize memory segements
        for _ in 0..3 {
            vm.segments.add(&mut vm.memory, None);
        }

        //Initialize fp
        vm.run_context.fp = MaybeRelocatable::from((1, 3));

        //Insert ids.a into memory
        vm.memory
            .insert(
                &MaybeRelocatable::from((1, 1)),
                &MaybeRelocatable::from((1, 0)),
            )
            .unwrap();

        //Insert ids.b into memory
        vm.memory
            .insert(
                &MaybeRelocatable::from((1, 2)),
                &MaybeRelocatable::from(bigint!(2)),
            )
            .unwrap();

        //Create ids
        let mut ids = HashMap::<String, BigInt>::new();
        ids.insert(String::from("a"), bigint!(0));
        ids.insert(String::from("b"), bigint!(1));

        //Create references
        vm.references = HashMap::from([
            (
                0,
                HintReference {
                    register: Register::FP,
                    offset1: -2,
                    offset2: 0,
                    inner_dereference: false,
                },
            ),
            (
                1,
                HintReference {
                    register: Register::FP,
                    offset1: -1,
                    offset2: 0,
                    inner_dereference: false,
                },
            ),
        ]);
        //Execute the hint
        assert_eq!(
            execute_hint(&mut vm, hint_code, ids),
            Err(VirtualMachineError::ExpectedInteger(
                MaybeRelocatable::from((1, 1))
            ))
        );
    }

    #[test]
    fn run_assert_lt_felt_b_is_not_integer() {
        let hint_code =
        "from starkware.cairo.common.math_utils import assert_integer\nassert_integer(ids.a)\nassert_integer(ids.b)\nassert (ids.a % PRIME) < (ids.b % PRIME), \\\n    f'a = {ids.a % PRIME} is not less than b = {ids.b % PRIME}.'"
        .as_bytes();
        let mut vm = VirtualMachine::new(
            BigInt::new(Sign::Plus, vec![1, 0, 0, 0, 0, 0, 17, 134217728]),
            vec![(
                "range_check".to_string(),
                Box::new(RangeCheckBuiltinRunner::new(true, bigint!(8), 8)),
            )],
        );
        //Initialize memory segements
        for _ in 0..3 {
            vm.segments.add(&mut vm.memory, None);
        }

        //Initialize fp
        vm.run_context.fp = MaybeRelocatable::from((1, 3));

        //Insert ids.a into memory
        vm.memory
            .insert(
                &MaybeRelocatable::from((1, 1)),
                &MaybeRelocatable::from(bigint!(1)),
            )
            .unwrap();

        //Insert ids.b into memory
        vm.memory
            .insert(
                &MaybeRelocatable::from((1, 2)),
                &MaybeRelocatable::from((1, 0)),
            )
            .unwrap();

        //Create ids
        let mut ids = HashMap::<String, BigInt>::new();
        ids.insert(String::from("a"), bigint!(0));
        ids.insert(String::from("b"), bigint!(1));

        //Create references
        vm.references = HashMap::from([
            (
                0,
                HintReference {
                    register: Register::FP,
                    offset1: -2,
                    offset2: 0,
                    inner_dereference: false,
                },
            ),
            (
                1,
                HintReference {
                    register: Register::FP,
                    offset1: -1,
                    offset2: 0,
                    inner_dereference: false,
                },
            ),
        ]);
        //Execute the hint
        assert_eq!(
            execute_hint(&mut vm, hint_code, ids),
            Err(VirtualMachineError::ExpectedInteger(
                MaybeRelocatable::from((1, 2))
            ))
        );
    }

    #[test]
    fn run_assert_lt_felt_ok_failed_to_get_ids() {
        let hint_code =
        "from starkware.cairo.common.math_utils import assert_integer\nassert_integer(ids.a)\nassert_integer(ids.b)\nassert (ids.a % PRIME) < (ids.b % PRIME), \\\n    f'a = {ids.a % PRIME} is not less than b = {ids.b % PRIME}.'"
        .as_bytes();
        let mut vm = VirtualMachine::new(
            BigInt::new(Sign::Plus, vec![1, 0, 0, 0, 0, 0, 17, 134217728]),
            vec![(
                "range_check".to_string(),
                Box::new(RangeCheckBuiltinRunner::new(true, bigint!(8), 8)),
            )],
        );
        //Initialize memory segements
        for _ in 0..3 {
            vm.segments.add(&mut vm.memory, None);
        }

        //Initialize fp
        vm.run_context.fp = MaybeRelocatable::from((1, 3));

        //Insert ids.a into memory
        vm.memory
            .insert(
                &MaybeRelocatable::from((1, 1)),
                &MaybeRelocatable::from(bigint!(1)),
            )
            .unwrap();

        //Skip insert ids.b into memory
        // vm.memory
        //     .insert(
        //         &MaybeRelocatable::from((1, 2)),
        //         &MaybeRelocatable::from(bigint!(2)),
        //     )
        //     .unwrap();

        //Create incorrects ids
        let mut ids = HashMap::<String, BigInt>::new();
        ids.insert(String::from("a"), bigint!(0));
        ids.insert(String::from("b"), bigint!(1));

        //Create references
        vm.references = HashMap::from([
            (
                0,
                HintReference {
                    register: Register::FP,
                    offset1: -2,
                    offset2: 0,
                    inner_dereference: false,
                },
            ),
            (
                1,
                HintReference {
                    register: Register::FP,
                    offset1: -1,
                    offset2: 0,
                    inner_dereference: false,
                },
            ),
        ]);
        //Execute the hint
        assert_eq!(
            execute_hint(&mut vm, hint_code, ids),
            Err(VirtualMachineError::FailedToGetIds)
        );
    }
}<|MERGE_RESOLUTION|>--- conflicted
+++ resolved
@@ -50,7 +50,6 @@
         ) => sqrt(vm, ids),
         Ok("from starkware.cairo.common.math_utils import assert_integer\nassert_integer(ids.value)\nassert ids.value % PRIME != 0, f'assert_not_zero failed: {ids.value} = 0.'"
         ) => assert_not_zero(vm, ids),
-<<<<<<< HEAD
         Ok("if '__dict_manager' not in globals():\nfrom starkware.cairo.common.dict import DictManager\n__dict_manager = DictManager()\n\nmemory[ap] = __dict_manager.new_dict(segments, initial_dict)\ndel initial_dict"
         ) => dict_new(vm),
         Ok("dict_tracker = __dict_manager.get_tracker(ids.dict_ptr)\ndict_tracker.current_ptr += ids.DictAccess.SIZE\nids.value = dict_tracker.data[ids.key]"
@@ -59,12 +58,10 @@
         ) => dict_write(vm, ids),
         Ok("if '__dict_manager' not in globals():\n    from starkware.cairo.common.dict import DictManager\n    __dict_manager = DictManager()\n\nmemory[ap] = __dict_manager.new_default_dict(segments, ids.default_value)"
         ) => default_dict_new(vm, ids),
-=======
         Ok("from starkware.cairo.common.math_utils import assert_integer\nassert ids.MAX_HIGH < 2**128 and ids.MAX_LOW < 2**128\nassert PRIME - 1 == ids.MAX_HIGH * 2**128 + ids.MAX_LOW\nassert_integer(ids.value)\nids.low = ids.value & ((1 << 128) - 1)\nids.high = ids.value >> 128"
         ) => split_felt(vm, ids),
         Ok("from starkware.cairo.common.math_utils import assert_integer\nassert_integer(ids.div)\nassert 0 < ids.div <= PRIME // range_check_builtin.bound, \\\n    f'div={hex(ids.div)} is out of the valid range.'\nids.q, ids.r = divmod(ids.value, ids.div)") => unsigned_div_rem(vm, ids),
         Ok("from starkware.cairo.common.math_utils import assert_integer\nassert_integer(ids.a)\nassert_integer(ids.b)\nassert (ids.a % PRIME) < (ids.b % PRIME), \\\n    f'a = {ids.a % PRIME} is not less than b = {ids.b % PRIME}.'") => assert_lt_felt(vm, ids),
->>>>>>> 499be4b1
         Ok(hint_code) => Err(VirtualMachineError::UnknownHint(String::from(hint_code))),
         Err(_) => Err(VirtualMachineError::InvalidHintEncoding(
             vm.run_context.pc.clone(),
