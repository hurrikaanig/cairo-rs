--- conflicted
+++ resolved
@@ -113,12 +113,11 @@
     SliceToArrayError,
     WrongHintData,
     CompileHintFail(String),
-<<<<<<< HEAD
     FailedToComputeOperands,
-=======
+
     NoRegisterInReference,
     CustomHint(String),
->>>>>>> 58b78d36
+
 }
 
 impl fmt::Display for VirtualMachineError {
@@ -326,11 +325,9 @@
             },
             VirtualMachineError::NoRegisterInReference => write!(f, "An address was being tried to compute but there was no register in the reference."),
             VirtualMachineError::CompileHintFail(code) => write!(f, "Failed to compile hint: {}", code),
-<<<<<<< HEAD
             VirtualMachineError::FailedToComputeOperands => write!(f, "Couldn't compute operands"),
-=======
             VirtualMachineError::CustomHint(string) => write!(f, "Custom Hint Error: {}", string),
->>>>>>> 58b78d36
+
         }
     }
 }