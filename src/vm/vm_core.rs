--- conflicted
+++ resolved
@@ -648,13 +648,10 @@
     pub fn get_fp(&self) -> Relocatable {
         self.run_context.get_fp()
     }
-<<<<<<< HEAD
-=======
 
     pub fn get_prime(&self) -> &BigInt {
         &self.prime
     }
->>>>>>> df52c546
 }
 
 #[cfg(test)]
