use crate::math_utils::{ec_add, ec_double};
use crate::types::relocatable::{MaybeRelocatable, Relocatable};
use crate::vm::errors::memory_errors::MemoryError;
use crate::vm::errors::runner_errors::RunnerError;
use crate::vm::vm_memory::memory::{Memory, ValidationRule};
use crate::vm::vm_memory::memory_segments::MemorySegmentManager;
use crate::{bigint, bigint_str};
use num_bigint::{BigInt, Sign};
use num_integer::Integer;
use num_traits::{One, Zero};
use starknet_crypto::{pedersen_hash, FieldElement};
use std::any::Any;
use std::ops::Shl;

pub struct RangeCheckBuiltinRunner {
    _ratio: BigInt,
    base: usize,
    _stop_ptr: Option<Relocatable>,
    _cells_per_instance: i32,
    _n_input_cells: i32,
    _inner_rc_bound: BigInt,
    pub _bound: BigInt,
    _n_parts: u32,
}
pub struct OutputBuiltinRunner {
    base: usize,
    _stop_ptr: Option<Relocatable>,
}

pub struct HashBuiltinRunner {
    pub base: usize,
    _ratio: usize,
    cells_per_instance: usize,
    _n_input_cells: usize,
    _stop_ptr: Option<Relocatable>,
    verified_addresses: Vec<Relocatable>,
}

pub struct BitwiseBuiltinRunner {
    _ratio: usize,
    pub base: usize,
    cells_per_instance: usize,
    _n_input_cells: usize,
    total_n_bits: u32,
}

pub struct EcOpBuiltinRunner {
    _ratio: usize,
    pub base: usize,
    cells_per_instance: usize,
    n_input_cells: usize,
    scalar_height: usize,
    _scalar_bits: usize,
    scalar_limit: BigInt,
}

pub trait BuiltinRunner {
    ///Creates the necessary segments for the builtin in the MemorySegmentManager and stores the first address on the builtin's base
    fn initialize_segments(&mut self, segments: &mut MemorySegmentManager, memory: &mut Memory);
    fn initial_stack(&self) -> Vec<MaybeRelocatable>;
    ///Returns the builtin's base
    fn base(&self) -> Relocatable;
    fn add_validation_rule(&self, memory: &mut Memory);
    fn deduce_memory_cell(
        &mut self,
        address: &Relocatable,
        memory: &Memory,
    ) -> Result<Option<MaybeRelocatable>, RunnerError>;
    fn as_any(&self) -> &dyn Any;
}

impl RangeCheckBuiltinRunner {
    pub fn new(ratio: BigInt, n_parts: u32) -> RangeCheckBuiltinRunner {
        let inner_rc_bound = bigint!(1i32 << 16);
        RangeCheckBuiltinRunner {
            _ratio: ratio,
            base: 0,
            _stop_ptr: None,
            _cells_per_instance: 1,
            _n_input_cells: 1,
            _inner_rc_bound: inner_rc_bound.clone(),
            _bound: inner_rc_bound.pow(n_parts),
            _n_parts: n_parts,
        }
    }
}
impl BuiltinRunner for RangeCheckBuiltinRunner {
    fn initialize_segments(&mut self, segments: &mut MemorySegmentManager, memory: &mut Memory) {
        self.base = segments.add(memory).segment_index
    }

    fn initial_stack(&self) -> Vec<MaybeRelocatable> {
        vec![MaybeRelocatable::from((self.base, 0))]
    }

    fn base(&self) -> Relocatable {
        Relocatable::from((self.base, 0))
    }

    fn add_validation_rule(&self, memory: &mut Memory) {
        let rule: ValidationRule = ValidationRule(Box::new(
            |memory: &Memory,
             address: &MaybeRelocatable|
             -> Result<MaybeRelocatable, MemoryError> {
                if let Some(MaybeRelocatable::Int(ref num)) = memory.get(address)? {
                    if &BigInt::zero() <= num && num < &BigInt::one().shl(128u8) {
                        Ok(address.to_owned())
                    } else {
                        Err(MemoryError::NumOutOfBounds)
                    }
                } else {
                    Err(MemoryError::FoundNonInt)
                }
            },
        ));
        memory.add_validation_rule(self.base, rule);
    }

    fn deduce_memory_cell(
        &mut self,
        _address: &Relocatable,
        _memory: &Memory,
    ) -> Result<Option<MaybeRelocatable>, RunnerError> {
        Ok(None)
    }

    fn as_any(&self) -> &dyn Any {
        self
    }
}

impl OutputBuiltinRunner {
    pub fn new() -> OutputBuiltinRunner {
        OutputBuiltinRunner {
            base: 0,
            _stop_ptr: None,
        }
    }
}

impl BuiltinRunner for OutputBuiltinRunner {
    fn initialize_segments(&mut self, segments: &mut MemorySegmentManager, memory: &mut Memory) {
        self.base = segments.add(memory).segment_index
    }

    fn initial_stack(&self) -> Vec<MaybeRelocatable> {
        vec![MaybeRelocatable::from((self.base, 0))]
    }

    fn base(&self) -> Relocatable {
        Relocatable::from((self.base, 0))
    }

    fn add_validation_rule(&self, _memory: &mut Memory) {}

    fn deduce_memory_cell(
        &mut self,
        _address: &Relocatable,
        _memory: &Memory,
    ) -> Result<Option<MaybeRelocatable>, RunnerError> {
        Ok(None)
    }

    fn as_any(&self) -> &dyn Any {
        self
    }
}

impl HashBuiltinRunner {
    pub fn new(ratio: usize) -> Self {
        HashBuiltinRunner {
            base: 0,

            _ratio: ratio,
            cells_per_instance: 3,
            _n_input_cells: 2,
            _stop_ptr: None,
            verified_addresses: Vec::new(),
        }
    }
}

impl BuiltinRunner for HashBuiltinRunner {
    fn initialize_segments(&mut self, segments: &mut MemorySegmentManager, memory: &mut Memory) {
        self.base = segments.add(memory).segment_index
    }

    fn initial_stack(&self) -> Vec<MaybeRelocatable> {
        vec![MaybeRelocatable::from((self.base, 0))]
    }

    fn base(&self) -> Relocatable {
        Relocatable::from((self.base, 0))
    }

    fn add_validation_rule(&self, _memory: &mut Memory) {}

    fn deduce_memory_cell(
        &mut self,
        address: &Relocatable,
        memory: &Memory,
    ) -> Result<Option<MaybeRelocatable>, RunnerError> {
        if address.offset.mod_floor(&self.cells_per_instance) != 2
            || self.verified_addresses.contains(address)
        {
            return Ok(None);
        };
        if let (Ok(Some(MaybeRelocatable::Int(num_a))), Ok(Some(MaybeRelocatable::Int(num_b)))) = (
            memory.get(&MaybeRelocatable::RelocatableValue(Relocatable {
                segment_index: address.segment_index,
                offset: address.offset - 1,
            })),
            memory.get(&MaybeRelocatable::RelocatableValue(Relocatable {
                segment_index: address.segment_index,
                offset: address.offset - 2,
            })),
        ) {
            self.verified_addresses.push(address.clone());

            //Convert MaybeRelocatable to FieldElement
            let a_string = num_a.to_str_radix(10);
            let b_string = num_b.to_str_radix(10);
            let (y, x) = match (
                FieldElement::from_dec_str(&a_string),
                FieldElement::from_dec_str(&b_string),
            ) {
                (Ok(field_element_a), Ok(field_element_b)) => (field_element_a, field_element_b),
                _ => return Err(RunnerError::FailedStringConversion),
            };
            //Compute pedersen Hash
            let fe_result = pedersen_hash(&x, &y);
            //Convert result from FieldElement to MaybeRelocatable
            let r_byte_slice = fe_result.to_bytes_be();
            let result = BigInt::from_bytes_be(Sign::Plus, &r_byte_slice);
            return Ok(Some(MaybeRelocatable::from(result)));
        }
        Ok(None)
    }

    fn as_any(&self) -> &dyn Any {
        self
    }
}

impl BitwiseBuiltinRunner {
    pub fn new(ratio: usize) -> Self {
        BitwiseBuiltinRunner {
            base: 0,

            _ratio: ratio,
            cells_per_instance: 5,
            _n_input_cells: 2,
            total_n_bits: 251,
        }
    }
}

impl BuiltinRunner for BitwiseBuiltinRunner {
    fn initialize_segments(&mut self, segments: &mut MemorySegmentManager, memory: &mut Memory) {
        self.base = segments.add(memory).segment_index
    }

    fn initial_stack(&self) -> Vec<MaybeRelocatable> {
        vec![MaybeRelocatable::from((self.base, 0))]
    }

    fn base(&self) -> Relocatable {
        Relocatable::from((self.base, 0))
    }

    fn add_validation_rule(&self, _memory: &mut Memory) {}

    fn deduce_memory_cell(
        &mut self,
        address: &Relocatable,
        memory: &Memory,
    ) -> Result<Option<MaybeRelocatable>, RunnerError> {
        let index = address.offset.mod_floor(&self.cells_per_instance);
        if index == 0 || index == 1 {
            return Ok(None);
        }
        let x_addr = MaybeRelocatable::from((address.segment_index, address.offset - index));
        let y_addr = x_addr.add_usize_mod(1, None);
        if let (Ok(Some(MaybeRelocatable::Int(num_x))), Ok(Some(MaybeRelocatable::Int(num_y)))) =
            (memory.get(&x_addr), memory.get(&y_addr))
        {
            let _2_pow_bits = bigint!(1).shl(self.total_n_bits);
            if num_x >= &_2_pow_bits {
                return Err(RunnerError::IntegerBiggerThanPowerOfTwo(
                    x_addr,
                    self.total_n_bits,
                    num_x.clone(),
                ));
            };
            if num_y >= &_2_pow_bits {
                return Err(RunnerError::IntegerBiggerThanPowerOfTwo(
                    y_addr,
                    self.total_n_bits,
                    num_y.clone(),
                ));
            };
            let res = match index {
                2 => Some(MaybeRelocatable::from(num_x & num_y)),
                3 => Some(MaybeRelocatable::from(num_x ^ num_y)),
                4 => Some(MaybeRelocatable::from(num_x | num_y)),
                _ => None,
            };
            return Ok(res);
        }
        Ok(None)
    }

    fn as_any(&self) -> &dyn Any {
        self
    }
}
impl Default for OutputBuiltinRunner {
    fn default() -> Self {
        Self::new()
    }
}

impl EcOpBuiltinRunner {
    pub fn new(ratio: usize) -> Self {
        EcOpBuiltinRunner {
            base: 0,
            _ratio: ratio,
            n_input_cells: 5,
            cells_per_instance: 7,
            scalar_height: 256,
            _scalar_bits: 252,
            scalar_limit: bigint_str!(
                b"3618502788666131213697322783095070105623107215331596699973092056135872020481"
            ),
        }
    }
    ///Returns True if the point (x, y) is on the elliptic curve defined as
    ///y^2 = x^3 + alpha * x + beta (mod p)
    ///or False otherwise.
    fn point_on_curve(
        x: &BigInt,
        y: &BigInt,
        alpha: &BigInt,
        beta: &BigInt,
        prime: &BigInt,
    ) -> bool {
        (y.pow(2).mod_floor(prime)) == (x.pow(3) + alpha * x + beta).mod_floor(prime)
    }

    ///Returns the result of the EC operation P + m * Q.
    /// where P = (p_x, p_y), Q = (q_x, q_y) are points on the elliptic curve defined as
    /// y^2 = x^3 + alpha * x + beta (mod prime).
    /// Mimics the operation of the AIR, so that this function fails whenever the builtin AIR
    /// would not yield a correct result, i.e. when any part of the computation attempts to add
    /// two points with the same x coordinate.
    fn ec_op_impl(
        mut partial_sum: (BigInt, BigInt),
        mut doubled_point: (BigInt, BigInt),
        m: &BigInt,
        alpha: &BigInt,
        prime: &BigInt,
        height: usize,
    ) -> Result<(BigInt, BigInt), RunnerError> {
        let mut slope = m.clone();
        for _ in 0..height {
            if (doubled_point.0.clone() - partial_sum.0.clone()) % prime == bigint!(0) {
                return Err(RunnerError::EcOpSameXCoordinate(
                    partial_sum,
                    m.clone(),
                    doubled_point,
                ));
            };
            if slope.clone() & bigint!(1) != bigint!(0) {
                partial_sum = ec_add(partial_sum, doubled_point.clone(), prime);
            }
            doubled_point = ec_double(doubled_point, alpha, prime);
            slope = slope.clone() >> 1_i32;
        }
        Ok(partial_sum)
    }
}

impl BuiltinRunner for EcOpBuiltinRunner {
    fn initialize_segments(&mut self, segments: &mut MemorySegmentManager, memory: &mut Memory) {
        self.base = segments.add(memory).segment_index
    }

    fn initial_stack(&self) -> Vec<MaybeRelocatable> {
        vec![MaybeRelocatable::from((self.base, 0))]
    }

    fn base(&self) -> Relocatable {
        Relocatable::from((self.base, 0))
    }
    fn add_validation_rule(&self, _memory: &mut Memory) {}

    fn deduce_memory_cell(
        &mut self,
        address: &Relocatable,
        memory: &Memory,
    ) -> Result<Option<MaybeRelocatable>, RunnerError> {
        //Constant values declared here
        const EC_POINT_INDICES: [(usize, usize); 3] = [(0, 1), (2, 3), (5, 6)];
        const M_INDEX: usize = 4;
        const OUTPUT_INDICES: (usize, usize) = EC_POINT_INDICES[2];
        let alpha: BigInt = bigint!(1);
        let beta: BigInt = bigint_str!(
            b"3141592653589793238462643383279502884197169399375105820974944592307816406665"
        );
        let field_prime = bigint_str!(
            b"3618502788666131213697322783095070105623107215331596699973092056135872020481"
        );

        let index = address.offset.mod_floor(&self.cells_per_instance);
        //Index should be an output cell
        if index != OUTPUT_INDICES.0 && index != OUTPUT_INDICES.1 {
            return Ok(None);
        }
        let instance = MaybeRelocatable::from((address.segment_index, address.offset - index));
        //All input cells should be filled, and be integer values
        //If an input cell is not filled, return None
        let mut input_cells = Vec::<&BigInt>::with_capacity(self.n_input_cells);
        for i in 0..self.n_input_cells {
            match memory
                .get(&instance.add_usize_mod(i, None))
                .map_err(RunnerError::FailedMemoryGet)?
            {
                None => return Ok(None),
                Some(addr) => {
                    if let &MaybeRelocatable::Int(ref num) = addr {
                        input_cells.push(num);
                    } else {
                        return Err(RunnerError::ExpectedInteger(
                            instance.add_usize_mod(i, None),
                        ));
                    }
                }
            };
        }
        //Assert that m is under the limit defined by scalar_limit.
        if input_cells[M_INDEX] >= &self.scalar_limit {
            return Err(RunnerError::EcOpBuiltinScalarLimit(
                self.scalar_limit.clone(),
            ));
        }

        // Assert that if the current address is part of a point, the point is on the curve
        for pair in &EC_POINT_INDICES[0..1] {
            if !EcOpBuiltinRunner::point_on_curve(
                input_cells[pair.0],
                input_cells[pair.1],
                &alpha,
                &beta,
                &field_prime,
            ) {
                return Err(RunnerError::PointNotOnCurve(*pair));
            };
        }
        let result = EcOpBuiltinRunner::ec_op_impl(
            (input_cells[0].clone(), input_cells[1].clone()),
            (input_cells[2].clone(), input_cells[3].clone()),
            input_cells[4],
            &alpha,
            &field_prime,
            self.scalar_height,
        )?;
        match index - self.n_input_cells {
            0 => Ok(Some(MaybeRelocatable::Int(result.0))),
            _ => Ok(Some(MaybeRelocatable::Int(result.1))),
            //Default case corresponds to 1, as there are no other possible cases
        }
    }

    fn as_any(&self) -> &dyn Any {
        self
    }
}

#[cfg(test)]
mod tests {
    use super::*;
    use crate::{bigint, bigint_str, utils::test_utils::*, vm::vm_memory::memory::Memory};

    #[test]
    fn initialize_segments_for_output() {
        let mut builtin = OutputBuiltinRunner::new();
        let mut segments = MemorySegmentManager::new();
        let mut memory = Memory::new();
        builtin.initialize_segments(&mut segments, &mut memory);
        assert_eq!(builtin.base, 0);
    }

    #[test]
    fn initialize_segments_for_range_check() {
        let mut builtin = RangeCheckBuiltinRunner::new(bigint!(8), 8);
        let mut segments = MemorySegmentManager::new();
        let mut memory = Memory::new();
        builtin.initialize_segments(&mut segments, &mut memory);
        assert_eq!(builtin.base, 0);
    }

    #[test]
    fn get_initial_stack_for_range_check_with_base() {
        let mut builtin = RangeCheckBuiltinRunner::new(bigint!(8), 8);
        builtin.base = 1;
        let initial_stack = builtin.initial_stack();
        assert_eq!(
            initial_stack[0].clone(),
            MaybeRelocatable::RelocatableValue(builtin.base())
        );
        assert_eq!(initial_stack.len(), 1);
    }

    #[test]
    fn get_initial_stack_for_output_with_base() {
        let mut builtin = OutputBuiltinRunner::new();
        builtin.base = 1;
        let initial_stack = builtin.initial_stack();
        assert_eq!(
            initial_stack[0].clone(),
            MaybeRelocatable::RelocatableValue(builtin.base())
        );
        assert_eq!(initial_stack.len(), 1);
    }

    #[test]
    fn deduce_memory_cell_pedersen_for_preset_memory_valid() {
        let memory = memory![((0, 3), 32), ((0, 4), 72), ((0, 5), 0)];
        let mut builtin = HashBuiltinRunner::new(8);
<<<<<<< HEAD
        memory.data.push(Vec::new());
        memory
            .insert(
                &MaybeRelocatable::from((0, 3)),
                &MaybeRelocatable::Int(bigint!(32)),
            )
            .unwrap();
        memory
            .insert(
                &MaybeRelocatable::from((0, 4)),
                &MaybeRelocatable::Int(bigint!(72)),
            )
            .unwrap();
        memory
            .insert(
                &MaybeRelocatable::from((0, 5)),
                &MaybeRelocatable::Int(bigint!(0)),
            )
            .unwrap();
        let result = builtin.deduce_memory_cell(&Relocatable::from((0, 5)), &memory);
=======

        let result = builtin.deduce_memory_cell(&MaybeRelocatable::from((0, 5)), &memory);
>>>>>>> 4f5587c8
        assert_eq!(
            result,
            Ok(Some(MaybeRelocatable::from(bigint_str!(
                b"3270867057177188607814717243084834301278723532952411121381966378910183338911"
            ))))
        );
        assert_eq!(builtin.verified_addresses, vec![Relocatable::from((0, 5))]);
    }

    #[test]
    fn deduce_memory_cell_pedersen_for_preset_memory_incorrect_offset() {
        let memory = memory![((0, 4), 32), ((0, 5), 72), ((0, 6), 0)];
        let mut builtin = HashBuiltinRunner::new(8);
<<<<<<< HEAD
        memory.data.push(Vec::new());
        memory
            .insert(
                &MaybeRelocatable::from((0, 4)),
                &MaybeRelocatable::Int(bigint!(32)),
            )
            .unwrap();
        memory
            .insert(
                &MaybeRelocatable::from((0, 5)),
                &MaybeRelocatable::Int(bigint!(72)),
            )
            .unwrap();
        memory
            .insert(
                &MaybeRelocatable::from((0, 6)),
                &MaybeRelocatable::Int(bigint!(0)),
            )
            .unwrap();
        let result = builtin.deduce_memory_cell(&Relocatable::from((0, 6)), &memory);
=======
        let result = builtin.deduce_memory_cell(&MaybeRelocatable::from((0, 6)), &memory);
>>>>>>> 4f5587c8
        assert_eq!(result, Ok(None));
    }

    #[test]
    fn deduce_memory_cell_pedersen_for_preset_memory_no_values_to_hash() {
        let memory = memory![((0, 4), 72), ((0, 5), 0)];
        let mut builtin = HashBuiltinRunner::new(8);
<<<<<<< HEAD
        memory.data.push(Vec::new());
        memory
            .insert(
                &MaybeRelocatable::from((0, 4)),
                &MaybeRelocatable::Int(bigint!(72)),
            )
            .unwrap();
        memory
            .insert(
                &MaybeRelocatable::from((0, 5)),
                &MaybeRelocatable::Int(bigint!(0)),
            )
            .unwrap();
        let result = builtin.deduce_memory_cell(&Relocatable::from((0, 5)), &memory);
=======
        let result = builtin.deduce_memory_cell(&MaybeRelocatable::from((0, 5)), &memory);
>>>>>>> 4f5587c8
        assert_eq!(result, Ok(None));
    }

    #[test]
    fn deduce_memory_cell_pedersen_for_preset_memory_already_computed() {
        let memory = memory![((0, 3), 32), ((0, 4), 72), ((0, 5), 0)];
        let mut builtin = HashBuiltinRunner::new(8);
<<<<<<< HEAD
        memory.data.push(Vec::new());
        memory
            .insert(
                &MaybeRelocatable::from((0, 3)),
                &MaybeRelocatable::Int(bigint!(32)),
            )
            .unwrap();
        memory
            .insert(
                &MaybeRelocatable::from((0, 4)),
                &MaybeRelocatable::Int(bigint!(72)),
            )
            .unwrap();
        memory
            .insert(
                &MaybeRelocatable::from((0, 5)),
                &MaybeRelocatable::Int(bigint!(0)),
            )
            .unwrap();
        builtin.verified_addresses = vec![Relocatable::from((0, 5))];
        let result = builtin.deduce_memory_cell(&Relocatable::from((0, 5)), &memory);
=======
        builtin.verified_addresses = vec![MaybeRelocatable::from((0, 5))];
        let result = builtin.deduce_memory_cell(&MaybeRelocatable::from((0, 5)), &memory);
>>>>>>> 4f5587c8
        assert_eq!(result, Ok(None));
    }

    #[test]
    fn deduce_memory_cell_bitwise_for_preset_memory_valid_and() {
        let memory = memory![((0, 5), 10), ((0, 6), 12), ((0, 7), 0)];
        let mut builtin = BitwiseBuiltinRunner::new(256);
<<<<<<< HEAD
        memory.data.push(Vec::new());
        memory
            .insert(
                &MaybeRelocatable::from((0, 5)),
                &MaybeRelocatable::Int(bigint!(10)),
            )
            .unwrap();
        memory
            .insert(
                &MaybeRelocatable::from((0, 6)),
                &MaybeRelocatable::Int(bigint!(12)),
            )
            .unwrap();
        memory
            .insert(
                &MaybeRelocatable::from((0, 7)),
                &MaybeRelocatable::Int(bigint!(0)),
            )
            .unwrap();
        let result = builtin.deduce_memory_cell(&Relocatable::from((0, 7)), &memory);
=======
        let result = builtin.deduce_memory_cell(&MaybeRelocatable::from((0, 7)), &memory);
>>>>>>> 4f5587c8
        assert_eq!(result, Ok(Some(MaybeRelocatable::from(bigint!(8)))));
    }

    #[test]
    fn deduce_memory_cell_bitwise_for_preset_memory_valid_xor() {
        let memory = memory![((0, 5), 10), ((0, 6), 12), ((0, 8), 0)];
        let mut builtin = BitwiseBuiltinRunner::new(256);
<<<<<<< HEAD
        memory.data.push(Vec::new());
        memory
            .insert(
                &MaybeRelocatable::from((0, 5)),
                &MaybeRelocatable::Int(bigint!(10)),
            )
            .unwrap();
        memory
            .insert(
                &MaybeRelocatable::from((0, 6)),
                &MaybeRelocatable::Int(bigint!(12)),
            )
            .unwrap();
        memory
            .insert(
                &MaybeRelocatable::from((0, 8)),
                &MaybeRelocatable::Int(bigint!(0)),
            )
            .unwrap();
        let result = builtin.deduce_memory_cell(&Relocatable::from((0, 8)), &memory);
=======
        let result = builtin.deduce_memory_cell(&MaybeRelocatable::from((0, 8)), &memory);
>>>>>>> 4f5587c8
        assert_eq!(result, Ok(Some(MaybeRelocatable::from(bigint!(6)))));
    }

    #[test]
    fn deduce_memory_cell_bitwise_for_preset_memory_valid_or() {
        let memory = memory![((0, 5), 10), ((0, 6), 12), ((0, 9), 0)];
        let mut builtin = BitwiseBuiltinRunner::new(256);
<<<<<<< HEAD
        memory.data.push(Vec::new());
        memory
            .insert(
                &MaybeRelocatable::from((0, 5)),
                &MaybeRelocatable::Int(bigint!(10)),
            )
            .unwrap();
        memory
            .insert(
                &MaybeRelocatable::from((0, 6)),
                &MaybeRelocatable::Int(bigint!(12)),
            )
            .unwrap();
        memory
            .insert(
                &MaybeRelocatable::from((0, 9)),
                &MaybeRelocatable::Int(bigint!(0)),
            )
            .unwrap();
        let result = builtin.deduce_memory_cell(&Relocatable::from((0, 9)), &memory);
=======
        let result = builtin.deduce_memory_cell(&MaybeRelocatable::from((0, 9)), &memory);
>>>>>>> 4f5587c8
        assert_eq!(result, Ok(Some(MaybeRelocatable::from(bigint!(14)))));
    }

    #[test]
    fn deduce_memory_cell_bitwise_for_preset_memory_incorrect_offset() {
        let memory = memory![((0, 3), 10), ((0, 4), 12), ((0, 5), 0)];
        let mut builtin = BitwiseBuiltinRunner::new(256);
<<<<<<< HEAD
        memory.data.push(Vec::new());
        memory
            .insert(
                &MaybeRelocatable::from((0, 3)),
                &MaybeRelocatable::Int(bigint!(10)),
            )
            .unwrap();
        memory
            .insert(
                &MaybeRelocatable::from((0, 4)),
                &MaybeRelocatable::Int(bigint!(12)),
            )
            .unwrap();
        memory
            .insert(
                &MaybeRelocatable::from((0, 5)),
                &MaybeRelocatable::Int(bigint!(0)),
            )
            .unwrap();
        let result = builtin.deduce_memory_cell(&Relocatable::from((0, 5)), &memory);
=======
        let result = builtin.deduce_memory_cell(&MaybeRelocatable::from((0, 5)), &memory);
>>>>>>> 4f5587c8
        assert_eq!(result, Ok(None));
    }

    #[test]
    fn deduce_memory_cell_bitwise_for_preset_memory_no_values_to_operate() {
        let memory = memory![((0, 5), 12), ((0, 7), 0)];
        let mut builtin = BitwiseBuiltinRunner::new(256);
<<<<<<< HEAD
        memory.data.push(Vec::new());
        memory
            .insert(
                &MaybeRelocatable::from((0, 5)),
                &MaybeRelocatable::Int(bigint!(12)),
            )
            .unwrap();
        memory
            .insert(
                &MaybeRelocatable::from((0, 7)),
                &MaybeRelocatable::Int(bigint!(0)),
            )
            .unwrap();
        let result = builtin.deduce_memory_cell(&Relocatable::from((0, 5)), &memory);
=======
        let result = builtin.deduce_memory_cell(&MaybeRelocatable::from((0, 5)), &memory);
>>>>>>> 4f5587c8
        assert_eq!(result, Ok(None));
    }

    #[test]
    fn point_is_on_curve_a() {
        let x = bigint_str!(
            b"874739451078007766457464989774322083649278607533249481151382481072868806602"
        );
        let y = bigint_str!(
            b"152666792071518830868575557812948353041420400780739481342941381225525861407"
        );
        let alpha = bigint!(1);
        let beta = bigint_str!(
            b"3141592653589793238462643383279502884197169399375105820974944592307816406665"
        );
        let prime = bigint_str!(
            b"3618502788666131213697322783095070105623107215331596699973092056135872020481"
        );
        assert!(EcOpBuiltinRunner::point_on_curve(
            &x, &y, &alpha, &beta, &prime
        ));
    }

    #[test]
    fn point_is_on_curve_b() {
        let x = bigint_str!(
            b"3139037544796708144595053687182055617920475701120786241351436619796497072089"
        );
        let y = bigint_str!(
            b"2119589567875935397690285099786081818522144748339117565577200220779667999801"
        );
        let alpha = bigint!(1);
        let beta = bigint_str!(
            b"3141592653589793238462643383279502884197169399375105820974944592307816406665"
        );
        let prime = bigint_str!(
            b"3618502788666131213697322783095070105623107215331596699973092056135872020481"
        );
        assert!(EcOpBuiltinRunner::point_on_curve(
            &x, &y, &alpha, &beta, &prime
        ));
    }

    #[test]
    fn point_is_not_on_curve_a() {
        let x = bigint_str!(
            b"874739454078007766457464989774322083649278607533249481151382481072868806602"
        );
        let y = bigint_str!(
            b"152666792071518830868575557812948353041420400780739481342941381225525861407"
        );
        let alpha = bigint!(1);
        let beta = bigint_str!(
            b"3141592653589793238462643383279502884197169399375105820974944592307816406665"
        );
        let prime = bigint_str!(
            b"3618502788666131213697322783095070105623107215331596699973092056135872020481"
        );
        assert!(!EcOpBuiltinRunner::point_on_curve(
            &x, &y, &alpha, &beta, &prime
        ));
    }

    #[test]
    fn point_is_not_on_curve_b() {
        let x = bigint_str!(
            b"3139037544756708144595053687182055617927475701120786241351436619796497072089"
        );
        let y = bigint_str!(
            b"2119589567875935397690885099786081818522144748339117565577200220779667999801"
        );
        let alpha = bigint!(1);
        let beta = bigint_str!(
            b"3141592653589793238462643383279502884197169399375105820974944592307816406665"
        );
        let prime = bigint_str!(
            b"3618502788666131213697322783095070105623107215331596699973092056135872020481"
        );
        assert!(!EcOpBuiltinRunner::point_on_curve(
            &x, &y, &alpha, &beta, &prime
        ));
    }

    #[test]
    fn compute_ec_op_impl_valid_a() {
        let partial_sum = (
            bigint_str!(
                b"3139037544796708144595053687182055617920475701120786241351436619796497072089"
            ),
            bigint_str!(
                b"2119589567875935397690285099786081818522144748339117565577200220779667999801"
            ),
        );
        let doubled_point = (
            bigint_str!(
                b"874739451078007766457464989774322083649278607533249481151382481072868806602"
            ),
            bigint_str!(
                b"152666792071518830868575557812948353041420400780739481342941381225525861407"
            ),
        );
        let m = bigint!(34);
        let alpha = bigint!(1);
        let height = 256;
        let prime = bigint_str!(
            b"3618502788666131213697322783095070105623107215331596699973092056135872020481"
        );
        let result =
            EcOpBuiltinRunner::ec_op_impl(partial_sum, doubled_point, &m, &alpha, &prime, height);
        assert_eq!(
            result,
            Ok((
                bigint_str!(
                    b"1977874238339000383330315148209250828062304908491266318460063803060754089297"
                ),
                bigint_str!(
                    b"2969386888251099938335087541720168257053975603483053253007176033556822156706"
                )
            ))
        );
    }

    #[test]
    fn compute_ec_op_impl_valid_b() {
        let partial_sum = (
            bigint_str!(
                b"2962412995502985605007699495352191122971573493113767820301112397466445942584"
            ),
            bigint_str!(
                b"214950771763870898744428659242275426967582168179217139798831865603966154129"
            ),
        );
        let doubled_point = (
            bigint_str!(
                b"874739451078007766457464989774322083649278607533249481151382481072868806602"
            ),
            bigint_str!(
                b"152666792071518830868575557812948353041420400780739481342941381225525861407"
            ),
        );
        let m = bigint!(34);
        let alpha = bigint!(1);
        let height = 256;
        let prime = bigint_str!(
            b"3618502788666131213697322783095070105623107215331596699973092056135872020481"
        );
        let result =
            EcOpBuiltinRunner::ec_op_impl(partial_sum, doubled_point, &m, &alpha, &prime, height);
        assert_eq!(
            result,
            Ok((
                bigint_str!(
                    b"2778063437308421278851140253538604815869848682781135193774472480292420096757"
                ),
                bigint_str!(
                    b"3598390311618116577316045819420613574162151407434885460365915347732568210029"
                )
            ))
        );
    }

    #[test]
    /* Data taken from this program execution:
       %builtins output ec_op
       from starkware.cairo.common.cairo_builtins import EcOpBuiltin
       from starkware.cairo.common.serialize import serialize_word
       from starkware.cairo.common.ec_point import EcPoint
       from starkware.cairo.common.ec import ec_op

       func main{output_ptr: felt*, ec_op_ptr: EcOpBuiltin*}():
           let x: EcPoint = EcPoint(2089986280348253421170679821480865132823066470938446095505822317253594081284, 1713931329540660377023406109199410414810705867260802078187082345529207694986)

           let y: EcPoint = EcPoint(874739451078007766457464989774322083649278607533249481151382481072868806602,152666792071518830868575557812948353041420400780739481342941381225525861407)
           let z: EcPoint = ec_op(x,34, y)
           serialize_word(z.x)
           return()
           end
    */
    fn deduce_memory_cell_ec_op_for_preset_memory_valid() {
        let memory = memory![
            (
                (3, 0),
                (
                    b"2962412995502985605007699495352191122971573493113767820301112397466445942584",
                    10
                )
            ),
            (
                (3, 1),
                (
                    b"214950771763870898744428659242275426967582168179217139798831865603966154129",
                    10
                )
            ),
            (
                (3, 2),
                (
                    b"874739451078007766457464989774322083649278607533249481151382481072868806602",
                    10
                )
            ),
            (
                (3, 3),
                (
                    b"152666792071518830868575557812948353041420400780739481342941381225525861407",
                    10
                )
            ),
            ((3, 4), 34),
            (
                (3, 5),
                (
                    b"2778063437308421278851140253538604815869848682781135193774472480292420096757",
                    10
                )
            )
        ];
        let mut builtin = EcOpBuiltinRunner::new(256);

        let result = builtin.deduce_memory_cell(&Relocatable::from((3, 6)), &memory);
        assert_eq!(
            result,
            Ok(Some(MaybeRelocatable::from(bigint_str!(
                b"3598390311618116577316045819420613574162151407434885460365915347732568210029"
            ))))
        );
    }

    #[test]
    fn deduce_memory_cell_ec_op_for_preset_memory_unfilled_input_cells() {
        let memory = memory![
            (
                (3, 1),
                (
                    b"214950771763870898744428659242275426967582168179217139798831865603966154129",
                    10
                )
            ),
            (
                (3, 2),
                (
                    b"874739451078007766457464989774322083649278607533249481151382481072868806602",
                    10
                )
            ),
            (
                (3, 3),
                (
                    b"152666792071518830868575557812948353041420400780739481342941381225525861407",
                    10
                )
            ),
            ((3, 4), 34),
            (
                (3, 5),
                (
                    b"2778063437308421278851140253538604815869848682781135193774472480292420096757",
                    10
                )
            )
        ];

<<<<<<< HEAD
        let result = builtin.deduce_memory_cell(&Relocatable::from((3, 6)), &memory);
=======
        let mut builtin = EcOpBuiltinRunner::new(256);
        let result = builtin.deduce_memory_cell(&MaybeRelocatable::from((3, 6)), &memory);
>>>>>>> 4f5587c8
        assert_eq!(result, Ok(None));
    }

    #[test]
    fn deduce_memory_cell_ec_op_for_preset_memory_addr_not_an_output_cell() {
        let memory = memory![
            (
                (3, 0),
                (
                    b"2962412995502985605007699495352191122971573493113767820301112397466445942584",
                    10
                )
            ),
            (
                (3, 1),
                (
                    b"214950771763870898744428659242275426967582168179217139798831865603966154129",
                    10
                )
            ),
            (
                (3, 2),
                (
                    b"874739451078007766457464989774322083649278607533249481151382481072868806602",
                    10
                )
            ),
            (
                (3, 3),
                (
                    b"152666792071518830868575557812948353041420400780739481342941381225525861407",
                    10
                )
            ),
            ((3, 4), 34),
            (
                (3, 5),
                (
                    b"2778063437308421278851140253538604815869848682781135193774472480292420096757",
                    10
                )
            )
        ];
        let mut builtin = EcOpBuiltinRunner::new(256);

        let result = builtin.deduce_memory_cell(&Relocatable::from((3, 3)), &memory);
        assert_eq!(result, Ok(None));
    }

    #[test]
    fn deduce_memory_cell_ec_op_for_preset_memory_non_integer_input() {
        let memory = memory![
            (
                (3, 0),
                (
                    b"2962412995502985605007699495352191122971573493113767820301112397466445942584",
                    10
                )
            ),
            (
                (3, 1),
                (
                    b"214950771763870898744428659242275426967582168179217139798831865603966154129",
                    10
                )
            ),
            (
                (3, 2),
                (
                    b"874739451078007766457464989774322083649278607533249481151382481072868806602",
                    10
                )
            ),
            ((3, 3), (1, 2)),
            ((3, 4), 34),
            (
                (3, 5),
                (
                    b"2778063437308421278851140253538604815869848682781135193774472480292420096757",
                    10
                )
            )
        ];
        let mut builtin = EcOpBuiltinRunner::new(256);

        assert_eq!(
            builtin.deduce_memory_cell(&Relocatable::from((3, 6)), &memory),
            Err(RunnerError::ExpectedInteger(MaybeRelocatable::from((3, 3))))
        );
    }

    #[test]
    fn deduce_memory_cell_ec_op_for_preset_memory_m_over_scalar_limit() {
        let memory = memory![
            (
                (3, 0),
                (
                    b"2962412995502985605007699495352191122971573493113767820301112397466445942584",
                    10
                )
            ),
            (
                (3, 1),
                (
                    b"214950771763870898744428659242275426967582168179217139798831865603966154129",
                    10
                )
            ),
            (
                (3, 2),
                (
                    b"874739451078007766457464989774322083649278607533249481151382481072868806602",
                    10
                )
            ),
            (
                (3, 3),
                (
                    b"152666792071518830868575557812948353041420400780739481342941381225525861407",
                    10
                )
            ),
            //Scalar Limit + 1
            (
                (3, 4),
                (
                    b"3618502788666131213697322783095070105623107215331596699973092056135872020482",
                    10
                )
            ),
            (
                (3, 5),
                (
                    b"2778063437308421278851140253538604815869848682781135193774472480292420096757",
                    10
                )
            )
        ];
        let mut builtin = EcOpBuiltinRunner::new(256);

        let error = builtin.deduce_memory_cell(&Relocatable::from((3, 6)), &memory);
        assert_eq!(
            error,
            Err(RunnerError::EcOpBuiltinScalarLimit(
                builtin.scalar_limit.clone()
            ))
        );
    }
}<|MERGE_RESOLUTION|>--- conflicted
+++ resolved
@@ -527,31 +527,8 @@
     fn deduce_memory_cell_pedersen_for_preset_memory_valid() {
         let memory = memory![((0, 3), 32), ((0, 4), 72), ((0, 5), 0)];
         let mut builtin = HashBuiltinRunner::new(8);
-<<<<<<< HEAD
-        memory.data.push(Vec::new());
-        memory
-            .insert(
-                &MaybeRelocatable::from((0, 3)),
-                &MaybeRelocatable::Int(bigint!(32)),
-            )
-            .unwrap();
-        memory
-            .insert(
-                &MaybeRelocatable::from((0, 4)),
-                &MaybeRelocatable::Int(bigint!(72)),
-            )
-            .unwrap();
-        memory
-            .insert(
-                &MaybeRelocatable::from((0, 5)),
-                &MaybeRelocatable::Int(bigint!(0)),
-            )
-            .unwrap();
+
         let result = builtin.deduce_memory_cell(&Relocatable::from((0, 5)), &memory);
-=======
-
-        let result = builtin.deduce_memory_cell(&MaybeRelocatable::from((0, 5)), &memory);
->>>>>>> 4f5587c8
         assert_eq!(
             result,
             Ok(Some(MaybeRelocatable::from(bigint_str!(
@@ -565,30 +542,7 @@
     fn deduce_memory_cell_pedersen_for_preset_memory_incorrect_offset() {
         let memory = memory![((0, 4), 32), ((0, 5), 72), ((0, 6), 0)];
         let mut builtin = HashBuiltinRunner::new(8);
-<<<<<<< HEAD
-        memory.data.push(Vec::new());
-        memory
-            .insert(
-                &MaybeRelocatable::from((0, 4)),
-                &MaybeRelocatable::Int(bigint!(32)),
-            )
-            .unwrap();
-        memory
-            .insert(
-                &MaybeRelocatable::from((0, 5)),
-                &MaybeRelocatable::Int(bigint!(72)),
-            )
-            .unwrap();
-        memory
-            .insert(
-                &MaybeRelocatable::from((0, 6)),
-                &MaybeRelocatable::Int(bigint!(0)),
-            )
-            .unwrap();
         let result = builtin.deduce_memory_cell(&Relocatable::from((0, 6)), &memory);
-=======
-        let result = builtin.deduce_memory_cell(&MaybeRelocatable::from((0, 6)), &memory);
->>>>>>> 4f5587c8
         assert_eq!(result, Ok(None));
     }
 
@@ -596,24 +550,7 @@
     fn deduce_memory_cell_pedersen_for_preset_memory_no_values_to_hash() {
         let memory = memory![((0, 4), 72), ((0, 5), 0)];
         let mut builtin = HashBuiltinRunner::new(8);
-<<<<<<< HEAD
-        memory.data.push(Vec::new());
-        memory
-            .insert(
-                &MaybeRelocatable::from((0, 4)),
-                &MaybeRelocatable::Int(bigint!(72)),
-            )
-            .unwrap();
-        memory
-            .insert(
-                &MaybeRelocatable::from((0, 5)),
-                &MaybeRelocatable::Int(bigint!(0)),
-            )
-            .unwrap();
         let result = builtin.deduce_memory_cell(&Relocatable::from((0, 5)), &memory);
-=======
-        let result = builtin.deduce_memory_cell(&MaybeRelocatable::from((0, 5)), &memory);
->>>>>>> 4f5587c8
         assert_eq!(result, Ok(None));
     }
 
@@ -621,32 +558,8 @@
     fn deduce_memory_cell_pedersen_for_preset_memory_already_computed() {
         let memory = memory![((0, 3), 32), ((0, 4), 72), ((0, 5), 0)];
         let mut builtin = HashBuiltinRunner::new(8);
-<<<<<<< HEAD
-        memory.data.push(Vec::new());
-        memory
-            .insert(
-                &MaybeRelocatable::from((0, 3)),
-                &MaybeRelocatable::Int(bigint!(32)),
-            )
-            .unwrap();
-        memory
-            .insert(
-                &MaybeRelocatable::from((0, 4)),
-                &MaybeRelocatable::Int(bigint!(72)),
-            )
-            .unwrap();
-        memory
-            .insert(
-                &MaybeRelocatable::from((0, 5)),
-                &MaybeRelocatable::Int(bigint!(0)),
-            )
-            .unwrap();
         builtin.verified_addresses = vec![Relocatable::from((0, 5))];
         let result = builtin.deduce_memory_cell(&Relocatable::from((0, 5)), &memory);
-=======
-        builtin.verified_addresses = vec![MaybeRelocatable::from((0, 5))];
-        let result = builtin.deduce_memory_cell(&MaybeRelocatable::from((0, 5)), &memory);
->>>>>>> 4f5587c8
         assert_eq!(result, Ok(None));
     }
 
@@ -654,30 +567,7 @@
     fn deduce_memory_cell_bitwise_for_preset_memory_valid_and() {
         let memory = memory![((0, 5), 10), ((0, 6), 12), ((0, 7), 0)];
         let mut builtin = BitwiseBuiltinRunner::new(256);
-<<<<<<< HEAD
-        memory.data.push(Vec::new());
-        memory
-            .insert(
-                &MaybeRelocatable::from((0, 5)),
-                &MaybeRelocatable::Int(bigint!(10)),
-            )
-            .unwrap();
-        memory
-            .insert(
-                &MaybeRelocatable::from((0, 6)),
-                &MaybeRelocatable::Int(bigint!(12)),
-            )
-            .unwrap();
-        memory
-            .insert(
-                &MaybeRelocatable::from((0, 7)),
-                &MaybeRelocatable::Int(bigint!(0)),
-            )
-            .unwrap();
         let result = builtin.deduce_memory_cell(&Relocatable::from((0, 7)), &memory);
-=======
-        let result = builtin.deduce_memory_cell(&MaybeRelocatable::from((0, 7)), &memory);
->>>>>>> 4f5587c8
         assert_eq!(result, Ok(Some(MaybeRelocatable::from(bigint!(8)))));
     }
 
@@ -685,30 +575,7 @@
     fn deduce_memory_cell_bitwise_for_preset_memory_valid_xor() {
         let memory = memory![((0, 5), 10), ((0, 6), 12), ((0, 8), 0)];
         let mut builtin = BitwiseBuiltinRunner::new(256);
-<<<<<<< HEAD
-        memory.data.push(Vec::new());
-        memory
-            .insert(
-                &MaybeRelocatable::from((0, 5)),
-                &MaybeRelocatable::Int(bigint!(10)),
-            )
-            .unwrap();
-        memory
-            .insert(
-                &MaybeRelocatable::from((0, 6)),
-                &MaybeRelocatable::Int(bigint!(12)),
-            )
-            .unwrap();
-        memory
-            .insert(
-                &MaybeRelocatable::from((0, 8)),
-                &MaybeRelocatable::Int(bigint!(0)),
-            )
-            .unwrap();
         let result = builtin.deduce_memory_cell(&Relocatable::from((0, 8)), &memory);
-=======
-        let result = builtin.deduce_memory_cell(&MaybeRelocatable::from((0, 8)), &memory);
->>>>>>> 4f5587c8
         assert_eq!(result, Ok(Some(MaybeRelocatable::from(bigint!(6)))));
     }
 
@@ -716,30 +583,7 @@
     fn deduce_memory_cell_bitwise_for_preset_memory_valid_or() {
         let memory = memory![((0, 5), 10), ((0, 6), 12), ((0, 9), 0)];
         let mut builtin = BitwiseBuiltinRunner::new(256);
-<<<<<<< HEAD
-        memory.data.push(Vec::new());
-        memory
-            .insert(
-                &MaybeRelocatable::from((0, 5)),
-                &MaybeRelocatable::Int(bigint!(10)),
-            )
-            .unwrap();
-        memory
-            .insert(
-                &MaybeRelocatable::from((0, 6)),
-                &MaybeRelocatable::Int(bigint!(12)),
-            )
-            .unwrap();
-        memory
-            .insert(
-                &MaybeRelocatable::from((0, 9)),
-                &MaybeRelocatable::Int(bigint!(0)),
-            )
-            .unwrap();
         let result = builtin.deduce_memory_cell(&Relocatable::from((0, 9)), &memory);
-=======
-        let result = builtin.deduce_memory_cell(&MaybeRelocatable::from((0, 9)), &memory);
->>>>>>> 4f5587c8
         assert_eq!(result, Ok(Some(MaybeRelocatable::from(bigint!(14)))));
     }
 
@@ -747,30 +591,7 @@
     fn deduce_memory_cell_bitwise_for_preset_memory_incorrect_offset() {
         let memory = memory![((0, 3), 10), ((0, 4), 12), ((0, 5), 0)];
         let mut builtin = BitwiseBuiltinRunner::new(256);
-<<<<<<< HEAD
-        memory.data.push(Vec::new());
-        memory
-            .insert(
-                &MaybeRelocatable::from((0, 3)),
-                &MaybeRelocatable::Int(bigint!(10)),
-            )
-            .unwrap();
-        memory
-            .insert(
-                &MaybeRelocatable::from((0, 4)),
-                &MaybeRelocatable::Int(bigint!(12)),
-            )
-            .unwrap();
-        memory
-            .insert(
-                &MaybeRelocatable::from((0, 5)),
-                &MaybeRelocatable::Int(bigint!(0)),
-            )
-            .unwrap();
         let result = builtin.deduce_memory_cell(&Relocatable::from((0, 5)), &memory);
-=======
-        let result = builtin.deduce_memory_cell(&MaybeRelocatable::from((0, 5)), &memory);
->>>>>>> 4f5587c8
         assert_eq!(result, Ok(None));
     }
 
@@ -778,24 +599,7 @@
     fn deduce_memory_cell_bitwise_for_preset_memory_no_values_to_operate() {
         let memory = memory![((0, 5), 12), ((0, 7), 0)];
         let mut builtin = BitwiseBuiltinRunner::new(256);
-<<<<<<< HEAD
-        memory.data.push(Vec::new());
-        memory
-            .insert(
-                &MaybeRelocatable::from((0, 5)),
-                &MaybeRelocatable::Int(bigint!(12)),
-            )
-            .unwrap();
-        memory
-            .insert(
-                &MaybeRelocatable::from((0, 7)),
-                &MaybeRelocatable::Int(bigint!(0)),
-            )
-            .unwrap();
         let result = builtin.deduce_memory_cell(&Relocatable::from((0, 5)), &memory);
-=======
-        let result = builtin.deduce_memory_cell(&MaybeRelocatable::from((0, 5)), &memory);
->>>>>>> 4f5587c8
         assert_eq!(result, Ok(None));
     }
 
@@ -1058,12 +862,8 @@
             )
         ];
 
-<<<<<<< HEAD
+        let mut builtin = EcOpBuiltinRunner::new(256);
         let result = builtin.deduce_memory_cell(&Relocatable::from((3, 6)), &memory);
-=======
-        let mut builtin = EcOpBuiltinRunner::new(256);
-        let result = builtin.deduce_memory_cell(&MaybeRelocatable::from((3, 6)), &memory);
->>>>>>> 4f5587c8
         assert_eq!(result, Ok(None));
     }
 
