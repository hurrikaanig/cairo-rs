--- conflicted
+++ resolved
@@ -3,7 +3,7 @@
 use std::ops::Shl;
 
 use num_bigint::BigInt;
-use num_traits::{One, Zero};
+use num_traits::{One, ToPrimitive, Zero};
 
 use crate::bigint;
 use crate::types::relocatable::{MaybeRelocatable, Relocatable};
@@ -56,37 +56,19 @@
         let rule: ValidationRule = ValidationRule(Box::new(
             |memory: &Memory,
              address: &MaybeRelocatable|
-<<<<<<< HEAD
              -> Result<Vec<MaybeRelocatable>, MemoryError> {
-                if let Some(MaybeRelocatable::Int(ref num)) = memory.get(address)? {
+                if let Some(Cow::Borrowed(MaybeRelocatable::Int(ref num))) = memory.get(address)? {
                     if &BigInt::zero() <= num && num < &BigInt::one().shl(128u8) {
                         Ok(vec![address.to_owned()])
                     } else {
                         Err(MemoryError::NumOutOfBounds)
-=======
-             -> Result<MaybeRelocatable, MemoryError> {
-                match memory.get(address)? {
-                    Some(Cow::Owned(MaybeRelocatable::Int(ref num)))
-                    | Some(Cow::Borrowed(MaybeRelocatable::Int(ref num))) => {
-                        if &BigInt::zero() <= num && num < &BigInt::one().shl(128u8) {
-                            Ok(address.to_owned())
-                        } else {
-                            Err(MemoryError::NumOutOfBounds)
-                        }
->>>>>>> b5fc1424
                     }
-                    _ => Err(MemoryError::FoundNonInt),
+                } else {
+                    Err(MemoryError::FoundNonInt)
                 }
             },
         ));
-
-        let segment_index: usize = self
-            .base
-            .try_into()
-            .map_err(|_| RunnerError::RunnerInTemporarySegment(self.base))?;
-
-        memory.add_validation_rule(segment_index, rule);
-
+        memory.add_validation_rule(self.base.to_usize().unwrap(), rule);
         Ok(())
     }
 
