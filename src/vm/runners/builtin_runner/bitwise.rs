--- conflicted
+++ resolved
@@ -99,7 +99,6 @@
         Ok(None)
     }
 
-<<<<<<< HEAD
     pub fn get_allocated_memory_units(&self, vm: &VirtualMachine) -> Result<usize, MemoryError> {
         let value = safe_div(&bigint!(vm.current_step), &bigint!(self._ratio))
             .map_err(|_| MemoryError::ErrorCalculatingMemoryUnits)?;
@@ -108,10 +107,9 @@
             _ => Err(MemoryError::ErrorCalculatingMemoryUnits),
         };
         return result;
-=======
+        
     pub fn get_memory_segment_addresses(&self) -> (&'static str, (isize, Option<usize>)) {
         ("bitwise", (self.base, self.stop_ptr))
->>>>>>> e0bc0b79
     }
 }
 
@@ -120,7 +118,6 @@
     use std::collections::HashMap;
 
     use super::*;
-<<<<<<< HEAD
     use crate::vm::errors::memory_errors::MemoryError;
     use crate::{
         hint_processor::builtin_hint_processor::builtin_hint_processor_definition::BuiltinHintProcessor,
@@ -128,6 +125,11 @@
         utils::test_utils::*, vm::runners::cairo_runner::CairoRunner,
     };
     use num_bigint::Sign;
+    use crate::utils::test_utils::*;
+    use crate::vm::{
+        errors::memory_errors::MemoryError, runners::builtin_runner::BuiltinRunner,
+        vm_core::VirtualMachine,
+    };
 
     #[test]
     fn get_memory_segment_addresses() {
@@ -178,14 +180,6 @@
 
         assert_eq!(builtin.get_allocated_memory_units(&vm), Ok(5));
     }
-=======
-    use crate::utils::test_utils::*;
-    use crate::vm::{
-        errors::memory_errors::MemoryError, runners::builtin_runner::BuiltinRunner,
-        vm_core::VirtualMachine,
-    };
-    use num_bigint::Sign;
->>>>>>> e0bc0b79
 
     #[test]
     fn deduce_memory_cell_bitwise_for_preset_memory_valid_and() {
