--- conflicted
+++ resolved
@@ -10,14 +10,9 @@
 num-bigint = { version = "0.4", features = ["serde"] }
 num-traits = "*"
 lazy_static = "*"
-<<<<<<< HEAD
 serde = { version = "1.0", features = ["derive"] }
-ibig = { version = "0.3.6", features = ["serde"] }
 rug = { version = "1.18", features = ["integer", "serde", "num-traits", "num-integer"], optional = true, default-features = false }
 
 [features]
 rug-felt = ["rug"]
-bigint-felt = []
-=======
-serde = { version = "1.0", features = ["derive"] }
->>>>>>> fd8f8065
+bigint-felt = []