use cairo_rs::{
    hint_processor::builtin_hint_processor::builtin_hint_processor_definition::BuiltinHintProcessor,
    vm::vm_core::VirtualMachine,
};
use std::path::Path;

use cairo_rs::{
    types::program::Program,
    vm::{runners::cairo_runner::CairoRunner, trace::trace_entry::RelocatedTraceEntry},
};

#[test]
fn struct_integration_test() {
    let program = Program::from_file(Path::new("cairo_programs/struct.json"), Some("main"))
        .expect("Failed to deserialize program");
    let hint_processor = BuiltinHintProcessor::new_empty();
    let mut cairo_runner = CairoRunner::new(&program, "all", false).unwrap();
<<<<<<< HEAD
    let mut vm = VirtualMachine::new(true);
=======
    let mut vm = VirtualMachine::new(
        BigInt::new(Sign::Plus, vec![1, 0, 0, 0, 0, 0, 17, 134217728]),
        true,
        Vec::new(),
    );
>>>>>>> b445979b
    let end = cairo_runner.initialize(&mut vm).unwrap();

    assert!(
        cairo_runner.run_until_pc(end, &mut vm, &hint_processor) == Ok(()),
        "Execution failed"
    );
    assert!(cairo_runner.relocate(&mut vm) == Ok(()), "Execution failed");
    let relocated_entry = RelocatedTraceEntry {
        pc: 1,
        ap: 4,
        fp: 4,
    };

    assert_eq!(cairo_runner.relocated_trace, Some(vec![relocated_entry]));
}<|MERGE_RESOLUTION|>--- conflicted
+++ resolved
@@ -15,15 +15,7 @@
         .expect("Failed to deserialize program");
     let hint_processor = BuiltinHintProcessor::new_empty();
     let mut cairo_runner = CairoRunner::new(&program, "all", false).unwrap();
-<<<<<<< HEAD
-    let mut vm = VirtualMachine::new(true);
-=======
-    let mut vm = VirtualMachine::new(
-        BigInt::new(Sign::Plus, vec![1, 0, 0, 0, 0, 0, 17, 134217728]),
-        true,
-        Vec::new(),
-    );
->>>>>>> b445979b
+    let mut vm = VirtualMachine::new(true, Vec::new());
     let end = cairo_runner.initialize(&mut vm).unwrap();
 
     assert!(
